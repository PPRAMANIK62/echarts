
/*!
 * ECharts, a free, powerful charting and visualization library.
 *
 * Copyright (c) 2017, Baidu Inc.
 * All rights reserved.
 *
 * LICENSE
 * https://github.com/ecomfe/echarts/blob/master/LICENSE.txt
 */

import {__DEV__} from './config';
import * as zrender from 'zrender/src/zrender';
import * as zrUtil from 'zrender/src/core/util';
import * as colorTool from 'zrender/src/tool/color';
import env from 'zrender/src/core/env';
import timsort from 'zrender/src/core/timsort';
import Eventful from 'zrender/src/mixin/Eventful';
import GlobalModel from './model/Global';
import ExtensionAPI from './ExtensionAPI';
import CoordinateSystemManager from './CoordinateSystem';
import OptionManager from './model/OptionManager';
import backwardCompat from './preprocessor/backwardCompat';
import ComponentModel from './model/Component';
import SeriesModel from './model/Series';
import ComponentView from './view/Component';
import ChartView from './view/Chart';
import * as graphic from './util/graphic';
import * as modelUtil from './util/model';
import {throttle} from './util/throttle';
import seriesColor from './visual/seriesColor';
import aria from './visual/aria';
import loadingDefault from './loading/default';
import Scheduler from './stream/Scheduler';

var assert = zrUtil.assert;
var each = zrUtil.each;
var isFunction = zrUtil.isFunction;
var isObject = zrUtil.isObject;
var parseClassType = ComponentModel.parseClassType;

export var version = '3.8.5';

export var dependencies = {
    zrender: '3.7.4'
};

// ??? frame remain time in UI thread: 20ms? 16ms?
var TEST_FRAME_REMAIN_TIME = 1;

var PRIORITY_PROCESSOR_FILTER = 1000;
var PRIORITY_PROCESSOR_STATISTIC = 5000;

var PRIORITY_VISUAL_LAYOUT = 1000;
var PRIORITY_VISUAL_GLOBAL = 2000;
var PRIORITY_VISUAL_CHART = 3000;
var PRIORITY_VISUAL_COMPONENT = 4000;
// FIXME
// necessary?
var PRIORITY_VISUAL_BRUSH = 5000;

export var PRIORITY = {
    PROCESSOR: {
        FILTER: PRIORITY_PROCESSOR_FILTER,
        STATISTIC: PRIORITY_PROCESSOR_STATISTIC
    },
    VISUAL: {
        LAYOUT: PRIORITY_VISUAL_LAYOUT,
        GLOBAL: PRIORITY_VISUAL_GLOBAL,
        CHART: PRIORITY_VISUAL_CHART,
        COMPONENT: PRIORITY_VISUAL_COMPONENT,
        BRUSH: PRIORITY_VISUAL_BRUSH
    }
};

// Main process have three entries: `setOption`, `dispatchAction` and `resize`,
// where they must not be invoked nestedly, except the only case: invoke
// dispatchAction with updateMethod "none" in main process.
// This flag is used to carry out this rule.
// All events will be triggered out side main process (i.e. when !this[IN_MAIN_PROCESS]).
var IN_MAIN_PROCESS = '__flagInMainProcess';
var HAS_GRADIENT_OR_PATTERN_BG = '__hasGradientOrPatternBg';
var OPTION_UPDATED = '__optionUpdated';
var ACTION_REG = /^[a-zA-Z0-9_]+$/;


function createRegisterEventWithLowercaseName(method) {
    return function (eventName, handler, context) {
        // Event name is all lowercase
        eventName = eventName && eventName.toLowerCase();
        Eventful.prototype[method].call(this, eventName, handler, context);
    };
}

/**
 * @module echarts~MessageCenter
 */
function MessageCenter() {
    Eventful.call(this);
}
MessageCenter.prototype.on = createRegisterEventWithLowercaseName('on');
MessageCenter.prototype.off = createRegisterEventWithLowercaseName('off');
MessageCenter.prototype.one = createRegisterEventWithLowercaseName('one');
zrUtil.mixin(MessageCenter, Eventful);

/**
 * @module echarts~ECharts
 */
function ECharts(dom, theme, opts) {
    opts = opts || {};

    // Get theme by name
    if (typeof theme === 'string') {
        theme = themeStorage[theme];
    }

    /**
     * @type {string}
     */
    this.id;

    /**
     * Group id
     * @type {string}
     */
    this.group;

    /**
     * @type {HTMLElement}
     * @private
     */
    this._dom = dom;

    var defaultRenderer = 'canvas';
    if (__DEV__) {
        defaultRenderer = (
            typeof window === 'undefined' ? global : window
        ).__ECHARTS__DEFAULT__RENDERER__ || defaultRenderer;
    }

    /**
     * @type {module:zrender/ZRender}
     * @private
     */
    var zr = this._zr = zrender.init(dom, {
        renderer: opts.renderer || defaultRenderer,
        devicePixelRatio: opts.devicePixelRatio,
        width: opts.width,
        height: opts.height
    });

    /**
     * Expect 60 pfs.
     * @type {Function}
     * @private
     */
    this._throttledZrFlush = throttle(zrUtil.bind(zr.flush, zr), 17);

    var theme = zrUtil.clone(theme);
    theme && backwardCompat(theme, true);
    /**
     * @type {Object}
     * @private
     */
    this._theme = theme;

    /**
     * @type {Array.<module:echarts/view/Chart>}
     * @private
     */
    this._chartsViews = [];

    /**
     * @type {Object.<string, module:echarts/view/Chart>}
     * @private
     */
    this._chartsMap = {};

    /**
     * @type {Array.<module:echarts/view/Component>}
     * @private
     */
    this._componentsViews = [];

    /**
     * @type {Object.<string, module:echarts/view/Component>}
     * @private
     */
    this._componentsMap = {};

    /**
     * @type {module:echarts/CoordinateSystem}
     * @private
     */
    this._coordSysMgr = new CoordinateSystemManager();

    /**
     * @type {module:echarts/ExtensionAPI}
     * @private
     */
    var api = this._api = createExtensionAPI(this);

    /**
     * @type {module:echarts/stream/Scheduler}
     */
    this._scheduler = new Scheduler(this, api);

    Eventful.call(this);

    /**
     * @type {module:echarts~MessageCenter}
     * @private
     */
    this._messageCenter = new MessageCenter();

    // this._scheduler = new Scheduler();

    // Init mouse events
    this._initEvents();

    // In case some people write `window.onresize = chart.resize`
    this.resize = zrUtil.bind(this.resize, this);

    // Can't dispatch action during rendering procedure
    this._pendingActions = [];
    // Sort on demand
    function prioritySortFunc(a, b) {
        return a.__prio - b.__prio;
    }
    timsort(visualFuncs, prioritySortFunc);
    timsort(dataProcessorFuncs, prioritySortFunc);

    zr.animation.on('frame', this._onframe, this);

    // ECharts instance can be used as value.
    zrUtil.setAsPrimitive(this);
}

var echartsProto = ECharts.prototype;

echartsProto._onframe = function () {
    if (this._disposed) {
        return;
    }

    var scheduler = this._scheduler;

    // Lazy update
    if (this[OPTION_UPDATED]) {
        var silent = this[OPTION_UPDATED].silent;

        this[IN_MAIN_PROCESS] = true;

        prepare(this);
        updateMethods.update.call(this);

        this[IN_MAIN_PROCESS] = false;

        this[OPTION_UPDATED] = false;

        flushPendingActions.call(this, silent);

        triggerUpdatedEvent.call(this, silent);
    }
    // Avoid do both lazy update and progress in one frame.
    else if (scheduler.unfinished) {
        // Stream progress.
        var remainTime = TEST_FRAME_REMAIN_TIME;
        var ecModel = this._model;
        var api = this._api;
        scheduler.unfinished = false;
        do {
            var startTime = +new Date();

            scheduler.performSeriesTasks(ecModel);

            // Currently dataProcessorFuncs do not check threshold.
            scheduler.performDataProcessorTasks(dataProcessorFuncs, ecModel);

            updateStreamModes(this, ecModel);

            // Do not update coordinate system here. Because that coord system update in
            // each frame is not a good user experience. So we follow the rule that
            // the extent of the coordinate system is determin in the first frame (the
            // frame is executed immedietely after task reset.
            // this._coordSysMgr.update(ecModel, api);

            // console.log('--- ec frame visual ---', remainTime);
            scheduler.performVisualTasks(visualFuncs, ecModel);

            renderSeries(this, this._model, api, 'remain');

            remainTime -= (+new Date() - startTime);
        }
        while (remainTime > 0 && scheduler.unfinished);

        if (!scheduler.unfinished) {
            this._zr && this._zr.flush();
            this.trigger('finished');
        }
        // Else, zr flushing be ensue within the same frame,
        // because zr flushing is after onframe event.
    }
};


/**
 * @return {HTMLElement}
 */
echartsProto.getDom = function () {
    return this._dom;
};

/**
 * @return {module:zrender~ZRender}
 */
echartsProto.getZr = function () {
    return this._zr;
};

/**
 * Usage:
 * chart.setOption(option, notMerge, lazyUpdate);
 * chart.setOption(option, {
 *     notMerge: ...,
 *     lazyUpdate: ...,
 *     silent: ...
 * });
 *
 * @param {Object} option
 * @param {Object|boolean} [opts] opts or notMerge.
 * @param {boolean} [opts.notMerge=false]
 * @param {boolean} [opts.lazyUpdate=false] Useful when setOption frequently.
 */
echartsProto.setOption = function (option, notMerge, lazyUpdate) {
    if (__DEV__) {
        assert(!this[IN_MAIN_PROCESS], '`setOption` should not be called during main process.');
    }

    var silent;
    if (isObject(notMerge)) {
        lazyUpdate = notMerge.lazyUpdate;
        silent = notMerge.silent;
        notMerge = notMerge.notMerge;
    }

    this[IN_MAIN_PROCESS] = true;

    if (!this._model || notMerge) {
        var optionManager = new OptionManager(this._api);
        var theme = this._theme;
        var ecModel = this._model = new GlobalModel(null, null, theme, optionManager);
        ecModel.scheduler = this._scheduler;
        ecModel.init(null, null, theme, optionManager);
    }

    this._model.setOption(option, optionPreprocessorFuncs);

    if (lazyUpdate) {
        this[OPTION_UPDATED] = {silent: silent};
        this[IN_MAIN_PROCESS] = false;
    }
    else {
        prepare(this);

        updateMethods.update.call(this);

        // Ensure zr refresh sychronously, and then pixel in canvas can be
        // fetched after `setOption`.
        this._zr.flush();

        this[OPTION_UPDATED] = false;
        this[IN_MAIN_PROCESS] = false;

        flushPendingActions.call(this, silent);
        triggerUpdatedEvent.call(this, silent);
    }
};

/**
 * @DEPRECATED
 */
echartsProto.setTheme = function () {
    console.log('ECharts#setTheme() is DEPRECATED in ECharts 3.0');
};

/**
 * @return {module:echarts/model/Global}
 */
echartsProto.getModel = function () {
    return this._model;
};

/**
 * @return {Object}
 */
echartsProto.getOption = function () {
    return this._model && this._model.getOption();
};

/**
 * @return {number}
 */
echartsProto.getWidth = function () {
    return this._zr.getWidth();
};

/**
 * @return {number}
 */
echartsProto.getHeight = function () {
    return this._zr.getHeight();
};

/**
 * @return {number}
 */
echartsProto.getDevicePixelRatio = function () {
    return this._zr.painter.dpr || window.devicePixelRatio || 1;
};

/**
 * Get canvas which has all thing rendered
 * @param {Object} opts
 * @param {string} [opts.backgroundColor]
 * @return {string}
 */
echartsProto.getRenderedCanvas = function (opts) {
    if (!env.canvasSupported) {
        return;
    }
    opts = opts || {};
    opts.pixelRatio = opts.pixelRatio || 1;
    opts.backgroundColor = opts.backgroundColor
        || this._model.get('backgroundColor');
    var zr = this._zr;
    var list = zr.storage.getDisplayList();
    // Stop animations
    zrUtil.each(list, function (el) {
        el.stopAnimation(true);
    });
    return zr.painter.getRenderedCanvas(opts);
};

/**
 * Get svg data url
 * @return {string}
 */
echartsProto.getSvgDataUrl = function () {
    if (!env.svgSupported) {
        return;
    }

    var zr = this._zr;
    var list = zr.storage.getDisplayList();
    // Stop animations
    zrUtil.each(list, function (el) {
        el.stopAnimation(true);
    });

    return zr.painter.pathToSvg();
};

/**
 * @return {string}
 * @param {Object} opts
 * @param {string} [opts.type='png']
 * @param {string} [opts.pixelRatio=1]
 * @param {string} [opts.backgroundColor]
 * @param {string} [opts.excludeComponents]
 */
echartsProto.getDataURL = function (opts) {
    opts = opts || {};
    var excludeComponents = opts.excludeComponents;
    var ecModel = this._model;
    var excludesComponentViews = [];
    var self = this;

    each(excludeComponents, function (componentType) {
        ecModel.eachComponent({
            mainType: componentType
        }, function (component) {
            var view = self._componentsMap[component.__viewId];
            if (!view.group.ignore) {
                excludesComponentViews.push(view);
                view.group.ignore = true;
            }
        });
    });

    var url = this._zr.painter.getType() === 'svg'
        ? this.getSvgDataUrl()
        : this.getRenderedCanvas(opts).toDataURL(
            'image/' + (opts && opts.type || 'png')
        );

    each(excludesComponentViews, function (view) {
        view.group.ignore = false;
    });

    return url;
};


/**
 * @return {string}
 * @param {Object} opts
 * @param {string} [opts.type='png']
 * @param {string} [opts.pixelRatio=1]
 * @param {string} [opts.backgroundColor]
 */
echartsProto.getConnectedDataURL = function (opts) {
    if (!env.canvasSupported) {
        return;
    }
    var groupId = this.group;
    var mathMin = Math.min;
    var mathMax = Math.max;
    var MAX_NUMBER = Infinity;
    if (connectedGroups[groupId]) {
        var left = MAX_NUMBER;
        var top = MAX_NUMBER;
        var right = -MAX_NUMBER;
        var bottom = -MAX_NUMBER;
        var canvasList = [];
        var dpr = (opts && opts.pixelRatio) || 1;

        zrUtil.each(instances, function (chart, id) {
            if (chart.group === groupId) {
                var canvas = chart.getRenderedCanvas(
                    zrUtil.clone(opts)
                );
                var boundingRect = chart.getDom().getBoundingClientRect();
                left = mathMin(boundingRect.left, left);
                top = mathMin(boundingRect.top, top);
                right = mathMax(boundingRect.right, right);
                bottom = mathMax(boundingRect.bottom, bottom);
                canvasList.push({
                    dom: canvas,
                    left: boundingRect.left,
                    top: boundingRect.top
                });
            }
        });

        left *= dpr;
        top *= dpr;
        right *= dpr;
        bottom *= dpr;
        var width = right - left;
        var height = bottom - top;
        var targetCanvas = zrUtil.createCanvas();
        targetCanvas.width = width;
        targetCanvas.height = height;
        var zr = zrender.init(targetCanvas);

        each(canvasList, function (item) {
            var img = new graphic.Image({
                style: {
                    x: item.left * dpr - left,
                    y: item.top * dpr - top,
                    image: item.dom
                }
            });
            zr.add(img);
        });
        zr.refreshImmediately();

        return targetCanvas.toDataURL('image/' + (opts && opts.type || 'png'));
    }
    else {
        return this.getDataURL(opts);
    }
};

/**
 * Convert from logical coordinate system to pixel coordinate system.
 * See CoordinateSystem#convertToPixel.
 * @param {string|Object} finder
 *        If string, e.g., 'geo', means {geoIndex: 0}.
 *        If Object, could contain some of these properties below:
 *        {
 *            seriesIndex / seriesId / seriesName,
 *            geoIndex / geoId, geoName,
 *            bmapIndex / bmapId / bmapName,
 *            xAxisIndex / xAxisId / xAxisName,
 *            yAxisIndex / yAxisId / yAxisName,
 *            gridIndex / gridId / gridName,
 *            ... (can be extended)
 *        }
 * @param {Array|number} value
 * @return {Array|number} result
 */
echartsProto.convertToPixel = zrUtil.curry(doConvertPixel, 'convertToPixel');

/**
 * Convert from pixel coordinate system to logical coordinate system.
 * See CoordinateSystem#convertFromPixel.
 * @param {string|Object} finder
 *        If string, e.g., 'geo', means {geoIndex: 0}.
 *        If Object, could contain some of these properties below:
 *        {
 *            seriesIndex / seriesId / seriesName,
 *            geoIndex / geoId / geoName,
 *            bmapIndex / bmapId / bmapName,
 *            xAxisIndex / xAxisId / xAxisName,
 *            yAxisIndex / yAxisId / yAxisName
 *            gridIndex / gridId / gridName,
 *            ... (can be extended)
 *        }
 * @param {Array|number} value
 * @return {Array|number} result
 */
echartsProto.convertFromPixel = zrUtil.curry(doConvertPixel, 'convertFromPixel');

function doConvertPixel(methodName, finder, value) {
    var ecModel = this._model;
    var coordSysList = this._coordSysMgr.getCoordinateSystems();
    var result;

    finder = modelUtil.parseFinder(ecModel, finder);

    for (var i = 0; i < coordSysList.length; i++) {
        var coordSys = coordSysList[i];
        if (coordSys[methodName]
            && (result = coordSys[methodName](ecModel, finder, value)) != null
        ) {
            return result;
        }
    }

    if (__DEV__) {
        console.warn(
            'No coordinate system that supports ' + methodName + ' found by the given finder.'
        );
    }
}

/**
 * Is the specified coordinate systems or components contain the given pixel point.
 * @param {string|Object} finder
 *        If string, e.g., 'geo', means {geoIndex: 0}.
 *        If Object, could contain some of these properties below:
 *        {
 *            seriesIndex / seriesId / seriesName,
 *            geoIndex / geoId / geoName,
 *            bmapIndex / bmapId / bmapName,
 *            xAxisIndex / xAxisId / xAxisName,
 *            yAxisIndex / yAxisId / yAxisName,
 *            gridIndex / gridId / gridName,
 *            ... (can be extended)
 *        }
 * @param {Array|number} value
 * @return {boolean} result
 */
echartsProto.containPixel = function (finder, value) {
    var ecModel = this._model;
    var result;

    finder = modelUtil.parseFinder(ecModel, finder);

    zrUtil.each(finder, function (models, key) {
        key.indexOf('Models') >= 0 && zrUtil.each(models, function (model) {
            var coordSys = model.coordinateSystem;
            if (coordSys && coordSys.containPoint) {
                result |= !!coordSys.containPoint(value);
            }
            else if (key === 'seriesModels') {
                var view = this._chartsMap[model.__viewId];
                if (view && view.containPoint) {
                    result |= view.containPoint(value, model);
                }
                else {
                    if (__DEV__) {
                        console.warn(key + ': ' + (view
                            ? 'The found component do not support containPoint.'
                            : 'No view mapping to the found component.'
                        ));
                    }
                }
            }
            else {
                if (__DEV__) {
                    console.warn(key + ': containPoint is not supported');
                }
            }
        }, this);
    }, this);

    return !!result;
};

/**
 * Get visual from series or data.
 * @param {string|Object} finder
 *        If string, e.g., 'series', means {seriesIndex: 0}.
 *        If Object, could contain some of these properties below:
 *        {
 *            seriesIndex / seriesId / seriesName,
 *            dataIndex / dataIndexInside
 *        }
 *        If dataIndex is not specified, series visual will be fetched,
 *        but not data item visual.
 *        If all of seriesIndex, seriesId, seriesName are not specified,
 *        visual will be fetched from first series.
 * @param {string} visualType 'color', 'symbol', 'symbolSize'
 */
echartsProto.getVisual = function (finder, visualType) {
    var ecModel = this._model;

    finder = modelUtil.parseFinder(ecModel, finder, {defaultMainType: 'series'});

    var seriesModel = finder.seriesModel;

    if (__DEV__) {
        if (!seriesModel) {
            console.warn('There is no specified seires model');
        }
    }

    var data = seriesModel.getData();

    var dataIndexInside = finder.hasOwnProperty('dataIndexInside')
        ? finder.dataIndexInside
        : finder.hasOwnProperty('dataIndex')
        ? data.indexOfRawIndex(finder.dataIndex)
        : null;

    return dataIndexInside != null
        ? data.getItemVisual(dataIndexInside, visualType)
        : data.getVisual(visualType);
};

/**
 * Get view of corresponding component model
 * @param  {module:echarts/model/Component} componentModel
 * @return {module:echarts/view/Component}
 */
echartsProto.getViewOfComponentModel = function (componentModel) {
    return this._componentsMap[componentModel.__viewId];
};

/**
 * Get view of corresponding series model
 * @param  {module:echarts/model/Series} seriesModel
 * @return {module:echarts/view/Chart}
 */
echartsProto.getViewOfSeriesModel = function (seriesModel) {
    return this._chartsMap[seriesModel.__viewId];
};

var updateMethods = {

    /**
     * @param {Object} payload
     * @private
     */
    update: function (payload) {
        // console.profile && console.profile('update');

        var ecModel = this._model;
        var api = this._api;
        var zr = this._zr;
        var coordSysMgr = this._coordSysMgr;
        var scheduler = this._scheduler;

        // update before setOption
        if (!ecModel) {
            return;
        }

        ecModel.restoreData(payload);

        scheduler.performSeriesTasks(ecModel);

        // TODO
        // Save total ecModel here for undo/redo (after restoring data and before processing data).
        // Undo (restoration of total ecModel) can be carried out in 'action' or outside API call.

        // Create new coordinate system each update
        // In LineView may save the old coordinate system and use it to get the orignal point
        coordSysMgr.create(ecModel, api);

        scheduler.performDataProcessorTasks(dataProcessorFuncs, ecModel, payload);

        // Current stream render is not supported in data process. So we can update
        // stream modes after data processing, where the filtered data is used to
        // deteming whether use progressive rendering.
        updateStreamModes(this, ecModel);

        stackSeriesData(ecModel);

        coordSysMgr.update(ecModel, api);

        clearColorPalette(ecModel);
        scheduler.performVisualTasks(visualFuncs, ecModel, payload);

        render(this, ecModel, api, payload);

        // Set background
        var backgroundColor = ecModel.get('backgroundColor') || 'transparent';

        var painter = zr.painter;
        // TODO all use clearColor ?
        if (painter.isSingleCanvas && painter.isSingleCanvas()) {
            zr.configLayer(0, {
                clearColor: backgroundColor
            });
        }
        else {
            // In IE8
            if (!env.canvasSupported) {
                var colorArr = colorTool.parse(backgroundColor);
                backgroundColor = colorTool.stringify(colorArr, 'rgb');
                if (colorArr[3] === 0) {
                    backgroundColor = 'transparent';
                }
            }
            if (backgroundColor.colorStops || backgroundColor.image) {
                // Gradient background
                // FIXME Fixed layer？
                zr.configLayer(0, {
                    clearColor: backgroundColor
                });
                this[HAS_GRADIENT_OR_PATTERN_BG] = true;

                this._dom.style.background = 'transparent';
            }
            else {
                if (this[HAS_GRADIENT_OR_PATTERN_BG]) {
                    zr.configLayer(0, {
                        clearColor: null
                    });
                }
                this[HAS_GRADIENT_OR_PATTERN_BG] = false;

                this._dom.style.background = backgroundColor;
            }
        }

        performPostUpdateFuncs(ecModel, api);

        // console.profile && console.profileEnd('update');
    },

    /**
     * @param {Object} payload
     * @private
     */
    updateTransform: function (payload) {
        var ecModel = this._model;
        var ecIns = this;
        var api = this._api;

        // update before setOption
        if (!ecModel) {
            return;
        }

        ChartView.markUpdateMethod(payload, 'updateTransform');

        var componentDirtyList = [];
        ecModel.eachComponent(function (componentType, componentModel) {
            var componentView = ecIns.getViewOfComponentModel(componentModel);
            if (componentView && componentView.__alive) {
                if (componentView.updateTransform) {
                    var result = componentView.updateTransform(componentModel, ecModel, api, payload);
                    result && result.update && componentDirtyList.push(componentView);
                }
                else {
                    componentDirtyList.push(componentView);
                }
            }
        });

        var seriesDirtyMap = zrUtil.createHashMap();
        ecModel.eachSeries(function (seriesModel) {
            var chartView = ecIns._chartsMap[seriesModel.__viewId];
            if (chartView.updateTransform) {
                var result = chartView.updateTransform(seriesModel, ecModel, api, payload);
                result && result.update && seriesDirtyMap.set(seriesModel.uid, 1);
            }
            else {
                seriesDirtyMap.set(seriesModel.uid, 1);
            }
        });

        // Keep pipe to the exist pipeline because it depends on the render task of the full pipeline.
        // this._scheduler.performVisualTasks(visualFuncs, ecModel, payload, 'layout', true);
        this._scheduler.performVisualTasks(
            visualFuncs, ecModel, payload, {setDirty: true, dirtyMap: seriesDirtyMap}
        );

        renderComponents(ecIns, ecModel, api, payload, componentDirtyList);
        renderSeries(ecIns, ecModel, api, payload, seriesDirtyMap);

        performPostUpdateFuncs(ecModel, this._api);
    },

    /**
     * @param {Object} payload
     * @private
     */
    updateView: function (payload) {
        var ecModel = this._model;

        // update before setOption
        if (!ecModel) {
            return;
        }

        ChartView.markUpdateMethod(payload, 'updateView');

        clearColorPalette(ecModel);

        // Keep pipe to the exist pipeline because it depends on the render task of the full pipeline.
        this._scheduler.performVisualTasks(visualFuncs, ecModel, payload, {setDirty: true});

        render(this, this._model, this._api, payload);

        performPostUpdateFuncs(ecModel, this._api);
    },

    /**
     * @param {Object} payload
     * @private
     */
    updateVisual: function (payload) {
        var ecModel = this._model;

        // update before setOption
        if (!ecModel) {
            return;
        }

        ChartView.markUpdateMethod(payload, 'updateVisual');

        clearColorPalette(ecModel);

        // Keep pipe to the exist pipeline because it depends on the render task of the full pipeline.
        this._scheduler.performVisualTasks(visualFuncs, ecModel, payload, {visualType: 'visual', setDirty: true});

        render(this, this._model, this._api, payload);

        performPostUpdateFuncs(ecModel, this._api);
    },

    /**
     * @param {Object} payload
     * @private
     */
    updateLayout: function (payload) {
        var ecModel = this._model;

        // update before setOption
        if (!ecModel) {
            return;
        }

        ChartView.markUpdateMethod(payload, 'updateLayout');

        // Keep pipe to the exist pipeline because it depends on the render task of the full pipeline.
        // this._scheduler.performVisualTasks(visualFuncs, ecModel, payload, 'layout', true);
        this._scheduler.performVisualTasks(visualFuncs, ecModel, payload, {setDirty: true});

        render(this, this._model, this._api, payload);

        performPostUpdateFuncs(ecModel, this._api);
    }
};

function prepare(ecIns) {
    var ecModel = ecIns._model;
    var scheduler = ecIns._scheduler;

    scheduler.restorePipelines(ecModel);

    scheduler.prepareStageTasks(dataProcessorFuncs);

    scheduler.prepareStageTasks(visualFuncs);

    prepareView(ecIns, 'component', ecModel, scheduler);

    prepareView(ecIns, 'chart', ecModel, scheduler);

    scheduler.plan();
}

/**
 * @private
 */
function updateDirectly(ecIns, method, payload, mainType, subType) {
    var ecModel = ecIns._model;

    // broadcast
    if (!mainType) {
        each(ecIns._componentsViews.concat(ecIns._chartsViews), callView);
        return;
    }

    var query = {};
    query[mainType + 'Id'] = payload[mainType + 'Id'];
    query[mainType + 'Index'] = payload[mainType + 'Index'];
    query[mainType + 'Name'] = payload[mainType + 'Name'];

    var condition = {mainType: mainType, query: query};
    subType && (condition.subType = subType); // subType may be '' by parseClassType;

    // If dispatchAction before setOption, do nothing.
    ecModel && ecModel.eachComponent(condition, function (model, index) {
        callView(ecIns[
            mainType === 'series' ? '_chartsMap' : '_componentsMap'
        ][model.__viewId]);
    }, ecIns);

    function callView(view) {
        view && view.__alive && view[method] && view[method](
            view.__model, ecModel, ecIns._api, payload
        );
    }
}

/**
 * Resize the chart
 * @param {Object} opts
 * @param {number} [opts.width] Can be 'auto' (the same as null/undefined)
 * @param {number} [opts.height] Can be 'auto' (the same as null/undefined)
 * @param {boolean} [opts.silent=false]
 */
echartsProto.resize = function (opts) {
    if (__DEV__) {
        assert(!this[IN_MAIN_PROCESS], '`resize` should not be called during main process.');
    }

    this._zr.resize(opts);

    var ecModel = this._model;

    // Resize loading effect
    this._loadingFX && this._loadingFX.resize();

    if (!ecModel) {
        return;
    }

    var optionChanged = ecModel.resetOption('media');

    optionChanged && ecModel.settingTask.dirty();

    // ???
    // can not visual???

    ecModel.eachComponent(function (model, componentType) {
        optionChanged && model.settingTask.dirty();
        model.dataInitTask && model.dataInitTask.dirty();
    });

    refresh(this, optionChanged, opts && opts.silent);
};

function refresh(ecIns, needPrepare, silent) {
    ecIns[IN_MAIN_PROCESS] = true;

    needPrepare && prepare(ecIns);
    updateMethods.update.call(ecIns);

    ecIns[IN_MAIN_PROCESS] = false;

    flushPendingActions.call(ecIns, silent);

    triggerUpdatedEvent.call(ecIns, silent);
}

function updateStreamModes(ecIns, ecModel) {
    var chartsMap = ecIns._chartsMap;
    var scheduler = ecIns._scheduler;
    ecModel.eachSeries(function (seriesModel) {
        scheduler.updateStreamModes(seriesModel, chartsMap[seriesModel.__viewId]);
    });
}

/**
 * Show loading effect
 * @param  {string} [name='default']
 * @param  {Object} [cfg]
 */
echartsProto.showLoading = function (name, cfg) {
    if (isObject(name)) {
        cfg = name;
        name = '';
    }
    name = name || 'default';

    this.hideLoading();
    if (!loadingEffects[name]) {
        if (__DEV__) {
            console.warn('Loading effects ' + name + ' not exists.');
        }
        return;
    }
    var el = loadingEffects[name](this._api, cfg);
    var zr = this._zr;
    this._loadingFX = el;

    zr.add(el);
};

/**
 * Hide loading effect
 */
echartsProto.hideLoading = function () {
    this._loadingFX && this._zr.remove(this._loadingFX);
    this._loadingFX = null;
};

/**
 * @param {Object} eventObj
 * @return {Object}
 */
echartsProto.makeActionFromEvent = function (eventObj) {
    var payload = zrUtil.extend({}, eventObj);
    payload.type = eventActionMap[eventObj.type];
    return payload;
};

/**
 * @pubilc
 * @param {Object} payload
 * @param {string} [payload.type] Action type
 * @param {Object|boolean} [opt] If pass boolean, means opt.silent
 * @param {boolean} [opt.silent=false] Whether trigger events.
 * @param {boolean} [opt.flush=undefined]
 *                  true: Flush immediately, and then pixel in canvas can be fetched
 *                      immediately. Caution: it might affect performance.
 *                  false: Not not flush.
 *                  undefined: Auto decide whether perform flush.
 */
echartsProto.dispatchAction = function (payload, opt) {
    if (!isObject(opt)) {
        opt = {silent: !!opt};
    }

    if (!actions[payload.type]) {
        return;
    }

    // Avoid dispatch action before setOption. Especially in `connect`.
    if (!this._model) {
        return;
    }

    // May dispatchAction in rendering procedure
    if (this[IN_MAIN_PROCESS]) {
        this._pendingActions.push(payload);
        return;
    }

    doDispatchAction.call(this, payload, opt.silent);

    if (opt.flush) {
        this._zr.flush(true);
    }
    else if (opt.flush !== false && env.browser.weChat) {
        // In WeChat embeded browser, `requestAnimationFrame` and `setInterval`
        // hang when sliding page (on touch event), which cause that zr does not
        // refresh util user interaction finished, which is not expected.
        // But `dispatchAction` may be called too frequently when pan on touch
        // screen, which impacts performance if do not throttle them.
        this._throttledZrFlush();
    }

    flushPendingActions.call(this, opt.silent);

    triggerUpdatedEvent.call(this, opt.silent);
};

function doDispatchAction(payload, silent) {
    var payloadType = payload.type;
    var escapeConnect = payload.escapeConnect;
    var actionWrap = actions[payloadType];
    var actionInfo = actionWrap.actionInfo;

    var cptType = (actionInfo.update || 'update').split(':');
    var updateMethod = cptType.pop();
    cptType = cptType[0] != null && parseClassType(cptType[0]);

    this[IN_MAIN_PROCESS] = true;

    var payloads = [payload];
    var batched = false;
    // Batch action
    if (payload.batch) {
        batched = true;
        payloads = zrUtil.map(payload.batch, function (item) {
            item = zrUtil.defaults(zrUtil.extend({}, item), payload);
            item.batch = null;
            return item;
        });
    }

    var eventObjBatch = [];
    var eventObj;
    var isHighDown = payloadType === 'highlight' || payloadType === 'downplay';

    each(payloads, function (batchItem) {
        // Action can specify the event by return it.
        eventObj = actionWrap.action(batchItem, this._model, this._api);
        // Emit event outside
        eventObj = eventObj || zrUtil.extend({}, batchItem);
        // Convert type to eventType
        eventObj.type = actionInfo.event || eventObj.type;
        eventObjBatch.push(eventObj);

        // light update does not perform data process, layout and visual.
        if (isHighDown) {
            // method, payload, mainType, subType
            updateDirectly(this, updateMethod, batchItem, 'series');
        }
        else if (cptType) {
            updateDirectly(this, updateMethod, batchItem, cptType.main, cptType.sub);
        }
    }, this);

    if (updateMethod !== 'none' && !isHighDown && !cptType) {
        // Still dirty
        if (this[OPTION_UPDATED]) {
            // FIXME Pass payload ?
            prepare(this);
            updateMethods.update.call(this, payload);
            this[OPTION_UPDATED] = false;
        }
        else {
            updateMethods[updateMethod].call(this, payload);
        }
    }

    // Follow the rule of action batch
    if (batched) {
        eventObj = {
            type: actionInfo.event || payloadType,
            escapeConnect: escapeConnect,
            batch: eventObjBatch
        };
    }
    else {
        eventObj = eventObjBatch[0];
    }

    this[IN_MAIN_PROCESS] = false;

    !silent && this._messageCenter.trigger(eventObj.type, eventObj);
}

function flushPendingActions(silent) {
    var pendingActions = this._pendingActions;
    while (pendingActions.length) {
        var payload = pendingActions.shift();
        doDispatchAction.call(this, payload, silent);
    }
}

function triggerUpdatedEvent(silent) {
    !silent && this.trigger('updated');
}

// ???
echartsProto.addData = function (params) {
    var seriesIndex = params.seriesIndex;
    var ecModel = this.getModel();
    var seriesModel = ecModel.getSeriesByIndex(seriesIndex);

    if (__DEV__) {
        assert(params.data && seriesModel);
    }

    seriesModel.appendData(params);

    this._scheduler.unfinished = true;
};

/**
 * Register event
 * @method
 */
echartsProto.on = createRegisterEventWithLowercaseName('on');
echartsProto.off = createRegisterEventWithLowercaseName('off');
echartsProto.one = createRegisterEventWithLowercaseName('one');

/**
 * Prepare view instances of charts and components
 * @param  {module:echarts/model/Global} ecModel
 * @private
 */
function prepareView(ecIns, type, ecModel, scheduler) {
    var isComponent = type === 'component';
    var viewList = isComponent ? ecIns._componentsViews : ecIns._chartsViews;
    var viewMap = isComponent ? ecIns._componentsMap : ecIns._chartsMap;
    var zr = ecIns._zr;
    var api = ecIns._api;

    for (var i = 0; i < viewList.length; i++) {
        viewList[i].__alive = false;
    }

    isComponent
        ? ecModel.eachComponent(function (componentType, model) {
            componentType !== 'series' && doPrepare(model);
        })
        : ecModel.eachSeries(doPrepare);

    function doPrepare(model) {
        // Consider: id same and type changed.
        var viewId = '_ec_' + model.id + '_' + model.type;
        var view = viewMap[viewId];
        if (!view) {
            var classType = parseClassType(model.type);
            var Clazz = isComponent
                ? ComponentView.getClass(classType.main, classType.sub)
                : ChartView.getClass(classType.sub);

            if (__DEV__) {
                assert(Clazz, classType.sub + ' does not exist.');
            }

            view = new Clazz();
            view.init(ecModel, api);
            viewMap[viewId] = view;
            viewList.push(view);
            zr.add(view.group);
        }

        model.__viewId = view.__id = viewId;
        view.__alive = true;
        view.__model = model;
        view.group.__ecComponentInfo = {
            mainType: model.mainType,
            index: model.componentIndex
        };
        !isComponent && scheduler.prepareView(view, model, ecModel, api);
    }

    for (var i = 0; i < viewList.length;) {
        var view = viewList[i];
        if (!view.__alive) {
            view.renderTask.dispose();
            zr.remove(view.group);
            view.dispose(ecModel, api);
            viewList.splice(i, 1);
            delete viewMap[view.__id];
            view.__id = view.group.__ecComponentInfo = null;
        }
        else {
            i++;
        }
    }
}

/**
 * @private
 */
function stackSeriesData(ecModel) {
    var stackedDataMap = {};
    ecModel.eachSeries(function (series) {
        var stack = series.get('stack');
        var data = series.getData();
        if (stack && data.type === 'list') {
            var previousStack = stackedDataMap[stack];
            // Avoid conflict with Object.prototype
            if (stackedDataMap.hasOwnProperty(stack) && previousStack) {
                data.stackedOn = previousStack;
            }
            stackedDataMap[stack] = data;
        }
    });
}

// /**
//  * Encode visual infomation from data after data processing
//  *
//  * @param {module:echarts/model/Global} ecModel
//  * @param {object} layout
//  * @param {boolean} [layoutFilter] `true`: only layout,
//  *                                 `false`: only not layout,
//  *                                 `null`/`undefined`: all.
//  * @param {string} taskBaseTag
//  * @private
//  */
// function startVisualEncoding(ecIns, ecModel, api, payload, layoutFilter) {
//     each(visualFuncs, function (visual, index) {
//         var isLayout = visual.isLayout;
//         if (layoutFilter == null
//             || (layoutFilter === false && !isLayout)
//             || (layoutFilter === true && isLayout)
//         ) {
//             visual.func(ecModel, api, payload);
//         }
//     });
// }

function clearColorPalette(ecModel) {
    ecModel.clearColorPalette();
    ecModel.eachSeries(function (seriesModel) {
        seriesModel.clearColorPalette();
    });
}

function render(ecIns, ecModel, api, payload) {

    renderComponents(ecIns, ecModel, api, payload);

    each(ecIns._chartsViews, function (chart) {
        chart.__alive = false;
    });

    renderSeries(ecIns, ecModel, api, payload);

    // Remove groups of unrendered charts
    each(ecIns._chartsViews, function (chart) {
        if (!chart.__alive) {
            chart.remove(ecModel, api);
        }
    });
}

function renderComponents(ecIns, ecModel, api, payload, dirtyList) {
    each(dirtyList || ecIns._componentsViews, function (componentView) {
        var componentModel = componentView.__model;
        componentView.render(componentModel, ecModel, api, payload);

        updateZ(componentModel, componentView);
    });
}

/**
 * Render each chart and component
 * @private
 */
function renderSeries(ecIns, ecModel, api, payload, dirtyMap) {
    // Render all charts
    var scheduler = ecIns._scheduler;
    var unfinished;
    ecModel.eachSeries(function (seriesModel) {
        var chartView = ecIns._chartsMap[seriesModel.__viewId];
        chartView.__alive = true;

        var renderTask = chartView.renderTask;
        scheduler.updatePayload(renderTask, payload);

        if (dirtyMap && dirtyMap.get(seriesModel.uid)) {
            renderTask.dirty();
        }

        unfinished |= renderTask.perform(scheduler.getPerformArgs(renderTask));

        chartView.group.silent = !!seriesModel.get('silent');

        updateZ(seriesModel, chartView);

        updateBlend(seriesModel, chartView);
    });
    scheduler.unfinished |= unfinished;

    // If use hover layer
    updateHoverLayerStatus(ecIns._zr, ecModel);
}

<<<<<<< HEAD
function performPostUpdateFuncs(ecModel, api) {
    each(postUpdateFuncs, function (func) {
        func(ecModel, api);
    });
=======
    // Remove groups of unrendered charts
    each(this._chartsViews, function (chart) {
        if (!chart.__alive) {
            chart.remove(ecModel, api);
        }
    }, this);

    // Add aria
    aria(this._zr.dom, ecModel);
>>>>>>> 978094db
}


var MOUSE_EVENT_NAMES = [
    'click', 'dblclick', 'mouseover', 'mouseout', 'mousemove',
    'mousedown', 'mouseup', 'globalout', 'contextmenu'
];

/**
 * @private
 */
echartsProto._initEvents = function () {
    each(MOUSE_EVENT_NAMES, function (eveName) {
        this._zr.on(eveName, function (e) {
            var ecModel = this.getModel();
            var el = e.target;
            var params;

            // no e.target when 'globalout'.
            if (eveName === 'globalout') {
                params = {};
            }
            else if (el && el.dataIndex != null) {
                var dataModel = el.dataModel || ecModel.getSeriesByIndex(el.seriesIndex);
                params = dataModel && dataModel.getDataParams(el.dataIndex, el.dataType) || {};
            }
            // If element has custom eventData of components
            else if (el && el.eventData) {
                params = zrUtil.extend({}, el.eventData);
            }

            if (params) {
                params.event = e;
                params.type = eveName;
                this.trigger(eveName, params);
            }

        }, this);
    }, this);

    each(eventActionMap, function (actionType, eventType) {
        this._messageCenter.on(eventType, function (event) {
            this.trigger(eventType, event);
        }, this);
    }, this);
};

/**
 * @return {boolean}
 */
echartsProto.isDisposed = function () {
    return this._disposed;
};

/**
 * Clear
 */
echartsProto.clear = function () {
    this.setOption({ series: [] }, true);
};

/**
 * Dispose instance
 */
echartsProto.dispose = function () {
    if (this._disposed) {
        if (__DEV__) {
            console.warn('Instance ' + this.id + ' has been disposed');
        }
        return;
    }
    this._disposed = true;

    modelUtil.setAttribute(this.getDom(), DOM_ATTRIBUTE_KEY, '');

    var api = this._api;
    var ecModel = this._model;

    each(this._componentsViews, function (component) {
        component.dispose(ecModel, api);
    });
    each(this._chartsViews, function (chart) {
        chart.dispose(ecModel, api);
    });

    // Dispose after all views disposed
    this._zr.dispose();

    delete instances[this.id];
};

zrUtil.mixin(ECharts, Eventful);

function updateHoverLayerStatus(zr, ecModel) {
    var storage = zr.storage;
    var elCount = 0;
    storage.traverse(function (el) {
        if (!el.isGroup) {
            elCount++;
        }
    });
    if (elCount > ecModel.get('hoverLayerThreshold') && !env.node) {
        storage.traverse(function (el) {
            if (!el.isGroup) {
                // Don't switch back.
                el.useHoverLayer = true;
            }
        });
    }
}

/**
 * Update chart progressive and blend.
 * @param {module:echarts/model/Series|module:echarts/model/Component} model
 * @param {module:echarts/view/Component|module:echarts/view/Chart} view
 */
function updateBlend(seriesModel, chartView) {
    // Blend configration
    // ???
    var blendMode = seriesModel.get('blendMode') || null;
    if (__DEV__) {
        if (!env.canvasSupported && blendMode && blendMode !== 'source-over') {
            console.warn('Only canvas support blendMode');
        }
    }
    chartView.group.traverse(function (el) {
        // FIXME marker and other components
        if (!el.isGroup) {
            // Only set if blendMode is changed. In case element is incremental and don't wan't to rerender.
            if (el.style.blend !== blendMode) {
                el.setStyle('blend', blendMode);
            }
        }
        if (el.eachPendingDisplayable) {
            el.eachPendingDisplayable(function (displayable) {
                displayable.setStyle('blend', blendMode);
            });
        }
    });
}

/**
 * @param {module:echarts/model/Series|module:echarts/model/Component} model
 * @param {module:echarts/view/Component|module:echarts/view/Chart} view
 */
function updateZ(model, view) {
    var z = model.get('z');
    var zlevel = model.get('zlevel');
    // Set z and zlevel
    view.group.traverse(function (el) {
        if (el.type !== 'group') {
            z != null && (el.z = z);
            zlevel != null && (el.zlevel = zlevel);
        }
    });
}

function createExtensionAPI(ecInstance) {
    var coordSysMgr = ecInstance._coordSysMgr;
    return zrUtil.extend(new ExtensionAPI(ecInstance), {
        // Inject methods
        getCoordinateSystems: zrUtil.bind(
            coordSysMgr.getCoordinateSystems, coordSysMgr
        ),
        getComponentByElement: function (el) {
            while (el) {
                var modelInfo = el.__ecComponentInfo;
                if (modelInfo != null) {
                    return ecInstance._model.getComponent(modelInfo.mainType, modelInfo.index);
                }
                el = el.parent;
            }
        }
    });
}

/**
 * @type {Object} key: actionType.
 * @inner
 */
var actions = {};

/**
 * Map eventType to actionType
 * @type {Object}
 */
var eventActionMap = {};

/**
 * Data processor functions of each stage
 * @type {Array.<Object.<string, Function>>}
 * @inner
 */
var dataProcessorFuncs = [];

/**
 * @type {Array.<Function>}
 * @inner
 */
var optionPreprocessorFuncs = [];

/**
 * @type {Array.<Function>}
 * @inner
 */
var postUpdateFuncs = [];

/**
 * Visual encoding functions of each stage
 * @type {Array.<Object.<string, Function>>}
 */
var visualFuncs = [];

/**
 * Theme storage
 * @type {Object.<key, Object>}
 */
var themeStorage = {};
/**
 * Loading effects
 */
var loadingEffects = {};

var instances = {};
var connectedGroups = {};

var idBase = new Date() - 0;
var groupIdBase = new Date() - 0;
var DOM_ATTRIBUTE_KEY = '_echarts_instance_';

var mapDataStores = {};

function enableConnect(chart) {
    var STATUS_PENDING = 0;
    var STATUS_UPDATING = 1;
    var STATUS_UPDATED = 2;
    var STATUS_KEY = '__connectUpdateStatus';

    function updateConnectedChartsStatus(charts, status) {
        for (var i = 0; i < charts.length; i++) {
            var otherChart = charts[i];
            otherChart[STATUS_KEY] = status;
        }
    }

    each(eventActionMap, function (actionType, eventType) {
        chart._messageCenter.on(eventType, function (event) {
            if (connectedGroups[chart.group] && chart[STATUS_KEY] !== STATUS_PENDING) {
                if (event && event.escapeConnect) {
                    return;
                }

                var action = chart.makeActionFromEvent(event);
                var otherCharts = [];

                each(instances, function (otherChart) {
                    if (otherChart !== chart && otherChart.group === chart.group) {
                        otherCharts.push(otherChart);
                    }
                });

                updateConnectedChartsStatus(otherCharts, STATUS_PENDING);
                each(otherCharts, function (otherChart) {
                    if (otherChart[STATUS_KEY] !== STATUS_UPDATING) {
                        otherChart.dispatchAction(action);
                    }
                });
                updateConnectedChartsStatus(otherCharts, STATUS_UPDATED);
            }
        });
    });
}

/**
 * @param {HTMLElement} dom
 * @param {Object} [theme]
 * @param {Object} opts
 * @param {number} [opts.devicePixelRatio] Use window.devicePixelRatio by default
 * @param {string} [opts.renderer] Currently only 'canvas' is supported.
 * @param {number} [opts.width] Use clientWidth of the input `dom` by default.
 *                              Can be 'auto' (the same as null/undefined)
 * @param {number} [opts.height] Use clientHeight of the input `dom` by default.
 *                               Can be 'auto' (the same as null/undefined)
 */
export function init(dom, theme, opts) {
    if (__DEV__) {
        // Check version
        if ((zrender.version.replace('.', '') - 0) < (dependencies.zrender.replace('.', '') - 0)) {
            throw new Error(
                'zrender/src ' + zrender.version
                + ' is too old for ECharts ' + version
                + '. Current version need ZRender '
                + dependencies.zrender + '+'
            );
        }

        if (!dom) {
            throw new Error('Initialize failed: invalid dom.');
        }
    }

    var existInstance = getInstanceByDom(dom);
    if (existInstance) {
        if (__DEV__) {
            console.warn('There is a chart instance already initialized on the dom.');
        }
        return existInstance;
    }

    if (__DEV__) {
        if (zrUtil.isDom(dom)
            && dom.nodeName.toUpperCase() !== 'CANVAS'
            && (
                (!dom.clientWidth && (!opts || opts.width == null))
                || (!dom.clientHeight && (!opts || opts.height == null))
            )
        ) {
            console.warn('Can\'t get dom width or height');
        }
    }

    var chart = new ECharts(dom, theme, opts);
    chart.id = 'ec_' + idBase++;
    instances[chart.id] = chart;

    modelUtil.setAttribute(dom, DOM_ATTRIBUTE_KEY, chart.id);

    enableConnect(chart);

    return chart;
}

/**
 * @return {string|Array.<module:echarts~ECharts>} groupId
 */
export function connect(groupId) {
    // Is array of charts
    if (zrUtil.isArray(groupId)) {
        var charts = groupId;
        groupId = null;
        // If any chart has group
        each(charts, function (chart) {
            if (chart.group != null) {
                groupId = chart.group;
            }
        });
        groupId = groupId || ('g_' + groupIdBase++);
        each(charts, function (chart) {
            chart.group = groupId;
        });
    }
    connectedGroups[groupId] = true;
    return groupId;
}

/**
 * @DEPRECATED
 * @return {string} groupId
 */
export function disConnect(groupId) {
    connectedGroups[groupId] = false;
}

/**
 * @return {string} groupId
 */
export var disconnect = disConnect;

/**
 * Dispose a chart instance
 * @param  {module:echarts~ECharts|HTMLDomElement|string} chart
 */
export function dispose(chart) {
    if (typeof chart === 'string') {
        chart = instances[chart];
    }
    else if (!(chart instanceof ECharts)){
        // Try to treat as dom
        chart = getInstanceByDom(chart);
    }
    if ((chart instanceof ECharts) && !chart.isDisposed()) {
        chart.dispose();
    }
}

/**
 * @param  {HTMLElement} dom
 * @return {echarts~ECharts}
 */
export function getInstanceByDom(dom) {
    return instances[modelUtil.getAttribute(dom, DOM_ATTRIBUTE_KEY)];
}

/**
 * @param {string} key
 * @return {echarts~ECharts}
 */
export function getInstanceById(key) {
    return instances[key];
}

/**
 * Register theme
 */
export function registerTheme(name, theme) {
    themeStorage[name] = theme;
}

/**
 * Register option preprocessor
 * @param {Function} preprocessorFunc
 */
export function registerPreprocessor(preprocessorFunc) {
    optionPreprocessorFuncs.push(preprocessorFunc);
}

/**
 * @param {number} [priority=1000]
 * @param {Object|Function} processor
 */
export function registerProcessor(priority, processor) {
    normalizeRegister(dataProcessorFuncs, priority, processor, PRIORITY_PROCESSOR_FILTER);
}

/**
 * Register postUpdater
 * @param {Function} postUpdateFunc
 */
export function registerPostUpdate(postUpdateFunc) {
    postUpdateFuncs.push(postUpdateFunc);
}

/**
 * Usage:
 * registerAction('someAction', 'someEvent', function () { ... });
 * registerAction('someAction', function () { ... });
 * registerAction(
 *     {type: 'someAction', event: 'someEvent', update: 'updateView'},
 *     function () { ... }
 * );
 *
 * @param {(string|Object)} actionInfo
 * @param {string} actionInfo.type
 * @param {string} [actionInfo.event]
 * @param {string} [actionInfo.update]
 * @param {string} [eventName]
 * @param {Function} action
 */
export function registerAction(actionInfo, eventName, action) {
    if (typeof eventName === 'function') {
        action = eventName;
        eventName = '';
    }
    var actionType = isObject(actionInfo)
        ? actionInfo.type
        : ([actionInfo, actionInfo = {
            event: eventName
        }][0]);

    // Event name is all lowercase
    actionInfo.event = (actionInfo.event || actionType).toLowerCase();
    eventName = actionInfo.event;

    // Validate action type and event name.
    assert(ACTION_REG.test(actionType) && ACTION_REG.test(eventName));

    if (!actions[actionType]) {
        actions[actionType] = {action: action, actionInfo: actionInfo};
    }
    eventActionMap[eventName] = actionType;
}

/**
 * @param {string} type
 * @param {*} CoordinateSystem
 */
export function registerCoordinateSystem(type, CoordinateSystem) {
    CoordinateSystemManager.register(type, CoordinateSystem);
}

/**
 * Get dimensions of specified coordinate system.
 * @param {string} type
 * @return {Array.<string|Object>}
 */
export function getCoordinateSystemDimensions(type) {
    var coordSysCreator = CoordinateSystemManager.get(type);
    if (coordSysCreator) {
        return coordSysCreator.getDimensionsInfo
                ? coordSysCreator.getDimensionsInfo()
                : coordSysCreator.dimensions.slice();
    }
}

/**
 * Layout is a special stage of visual encoding
 * Most visual encoding like color are common for different chart
 * But each chart has it's own layout algorithm
 *
 * @param {number} [priority=1000]
 * @param {Function} layoutTask
 */
export function registerLayout(priority, layoutTask) {
    normalizeRegister(visualFuncs, priority, layoutTask, PRIORITY_VISUAL_LAYOUT, 'layout');
}

/**
 * @param {number} [priority=3000]
 * @param {module:echarts/stream/Task} visualTask
 */
export function registerVisual(priority, visualTask) {
    normalizeRegister(visualFuncs, priority, visualTask, PRIORITY_VISUAL_CHART, 'visual');
}

/**
 * @param {Object|Function} fn: {seriesType, processRawSeries, reset}
 */
function normalizeRegister(targetList, priority, fn, defaultPriority, visualType) {
    if (isFunction(priority) || isObject(priority)) {
        fn = priority;
        priority = defaultPriority;
    }

    if (__DEV__) {
        if (isNaN(priority) || priority == null) {
            throw new Error('Illegal priority');
        }
        // Check duplicate
        each(targetList, function (wrap) {
            assert(wrap.__raw !== fn);
        });
    }

    var stageHandler = Scheduler.wrapStageHandler(fn, visualType);

    stageHandler.__prio = priority;
    stageHandler.__raw = fn;
    targetList.push(stageHandler);

    return stageHandler;
}

/**
 * @param {string} name
 */
export function registerLoading(name, loadingFx) {
    loadingEffects[name] = loadingFx;
}

/**
 * @param {Object} opts
 * @param {string} [superClass]
 */
export function extendComponentModel(opts/*, superClass*/) {
    // var Clazz = ComponentModel;
    // if (superClass) {
    //     var classType = parseClassType(superClass);
    //     Clazz = ComponentModel.getClass(classType.main, classType.sub, true);
    // }
    return ComponentModel.extend(opts);
}

/**
 * @param {Object} opts
 * @param {string} [superClass]
 */
export function extendComponentView(opts/*, superClass*/) {
    // var Clazz = ComponentView;
    // if (superClass) {
    //     var classType = parseClassType(superClass);
    //     Clazz = ComponentView.getClass(classType.main, classType.sub, true);
    // }
    return ComponentView.extend(opts);
}

/**
 * @param {Object} opts
 * @param {string} [superClass]
 */
export function extendSeriesModel(opts/*, superClass*/) {
    // var Clazz = SeriesModel;
    // if (superClass) {
    //     superClass = 'series.' + superClass.replace('series.', '');
    //     var classType = parseClassType(superClass);
    //     Clazz = ComponentModel.getClass(classType.main, classType.sub, true);
    // }
    return SeriesModel.extend(opts);
}

/**
 * @param {Object} opts
 * @param {string} [superClass]
 */
export function extendChartView(opts/*, superClass*/) {
    // var Clazz = ChartView;
    // if (superClass) {
    //     superClass = superClass.replace('series.', '');
    //     var classType = parseClassType(superClass);
    //     Clazz = ChartView.getClass(classType.main, true);
    // }
    return ChartView.extend(opts);
}

/**
 * ZRender need a canvas context to do measureText.
 * But in node environment canvas may be created by node-canvas.
 * So we need to specify how to create a canvas instead of using document.createElement('canvas')
 *
 * Be careful of using it in the browser.
 *
 * @param {Function} creator
 * @example
 *     var Canvas = require('canvas');
 *     var echarts = require('echarts');
 *     echarts.setCanvasCreator(function () {
 *         // Small size is enough.
 *         return new Canvas(32, 32);
 *     });
 */
export function setCanvasCreator(creator) {
    zrUtil.$override('createCanvas', creator);
}

/**
 * @param {string} mapName
 * @param {Object|string} geoJson
 * @param {Object} [specialAreas]
 *
 * @example
 *     $.get('USA.json', function (geoJson) {
 *         echarts.registerMap('USA', geoJson);
 *         // Or
 *         echarts.registerMap('USA', {
 *             geoJson: geoJson,
 *             specialAreas: {}
 *         })
 *     });
 */
export function registerMap(mapName, geoJson, specialAreas) {
    if (geoJson.geoJson && !geoJson.features) {
        specialAreas = geoJson.specialAreas;
        geoJson = geoJson.geoJson;
    }
    if (typeof geoJson === 'string') {
        geoJson = (typeof JSON !== 'undefined' && JSON.parse)
            ? JSON.parse(geoJson) : (new Function('return (' + geoJson + ');'))();
    }
    mapDataStores[mapName] = {
        geoJson: geoJson,
        specialAreas: specialAreas
    };
}

/**
 * @param {string} mapName
 * @return {Object}
 */
export function getMap(mapName) {
    return mapDataStores[mapName];
}

registerVisual(PRIORITY_VISUAL_GLOBAL, seriesColor);
registerPreprocessor(backwardCompat);
registerLoading('default', loadingDefault);

// Default actions

registerAction({
    type: 'highlight',
    event: 'highlight',
    update: 'highlight'
}, zrUtil.noop);

registerAction({
    type: 'downplay',
    event: 'downplay',
    update: 'downplay'
}, zrUtil.noop);


// For backward compatibility, where the namespace `dataTool` will
// be mounted on `echarts` is the extension `dataTool` is imported.
export var dataTool = {};<|MERGE_RESOLUTION|>--- conflicted
+++ resolved
@@ -1462,24 +1462,15 @@
 
     // If use hover layer
     updateHoverLayerStatus(ecIns._zr, ecModel);
-}
-
-<<<<<<< HEAD
+
+    // Add aria
+    aria(ecIns._zr.dom, ecModel);
+}
+
 function performPostUpdateFuncs(ecModel, api) {
     each(postUpdateFuncs, function (func) {
         func(ecModel, api);
     });
-=======
-    // Remove groups of unrendered charts
-    each(this._chartsViews, function (chart) {
-        if (!chart.__alive) {
-            chart.remove(ecModel, api);
-        }
-    }, this);
-
-    // Add aria
-    aria(this._zr.dom, ecModel);
->>>>>>> 978094db
 }
 
 
