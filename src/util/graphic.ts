/*
* Licensed to the Apache Software Foundation (ASF) under one
* or more contributor license agreements.  See the NOTICE file
* distributed with this work for additional information
* regarding copyright ownership.  The ASF licenses this file
* to you under the Apache License, Version 2.0 (the
* "License"); you may not use this file except in compliance
* with the License.  You may obtain a copy of the License at
*
*   http://www.apache.org/licenses/LICENSE-2.0
*
* Unless required by applicable law or agreed to in writing,
* software distributed under the License is distributed on an
* "AS IS" BASIS, WITHOUT WARRANTIES OR CONDITIONS OF ANY
* KIND, either express or implied.  See the License for the
* specific language governing permissions and limitations
* under the License.
*/

import * as pathTool from 'zrender/src/tool/path';
import * as colorTool from 'zrender/src/tool/color';
import * as matrix from 'zrender/src/core/matrix';
import * as vector from 'zrender/src/core/vector';
import Path, { PathProps } from 'zrender/src/graphic/Path';
import Transformable from 'zrender/src/core/Transformable';
import ZRImage, { ImageStyleProps } from 'zrender/src/graphic/Image';
import Group from 'zrender/src/graphic/Group';
import ZRText, { TextStyleProps } from 'zrender/src/graphic/Text';
import Circle from 'zrender/src/graphic/shape/Circle';
import Sector from 'zrender/src/graphic/shape/Sector';
import Ring from 'zrender/src/graphic/shape/Ring';
import Polygon from 'zrender/src/graphic/shape/Polygon';
import Polyline from 'zrender/src/graphic/shape/Polyline';
import Rect from 'zrender/src/graphic/shape/Rect';
import Line from 'zrender/src/graphic/shape/Line';
import BezierCurve from 'zrender/src/graphic/shape/BezierCurve';
import Arc from 'zrender/src/graphic/shape/Arc';
import CompoundPath from 'zrender/src/graphic/CompoundPath';
import LinearGradient from 'zrender/src/graphic/LinearGradient';
import RadialGradient from 'zrender/src/graphic/RadialGradient';
import BoundingRect from 'zrender/src/core/BoundingRect';
import OrientedBoundingRect from 'zrender/src/core/OrientedBoundingRect';
import Point from 'zrender/src/core/Point';
import IncrementalDisplayable from 'zrender/src/graphic/IncrementalDisplayable';
import * as subPixelOptimizeUtil from 'zrender/src/graphic/helper/subPixelOptimize';
import { Dictionary } from 'zrender/src/core/types';
import LRU from 'zrender/src/core/LRU';
import Displayable, { DisplayableProps, DisplayableState } from 'zrender/src/graphic/Displayable';
import { PatternObject } from 'zrender/src/graphic/Pattern';
import { GradientObject } from 'zrender/src/graphic/Gradient';
import Element, { ElementEvent, ElementTextConfig, ElementProps } from 'zrender/src/Element';
import Model from '../model/Model';
import {
    AnimationOptionMixin,
    LabelOption,
    AnimationDelayCallbackParam,
    DisplayState,
    ECElement,
    ZRRectLike,
    ColorString,
    DataModel,
    ECEventData,
    ZRStyleProps,
<<<<<<< HEAD
    AnimationOption
=======
    TextCommonOption,
    SeriesOption,
    ParsedValue,
    CallbackDataParams
>>>>>>> 9963aa4f
} from './types';
import GlobalModel from '../model/Global';
import { makeInner } from './model';
import {
    isFunction,
    retrieve2,
    extend,
    keys,
    trim,
    isArrayLike,
    map,
    defaults,
<<<<<<< HEAD
    indexOf
=======
    isObject
>>>>>>> 9963aa4f
} from 'zrender/src/core/util';
import * as numberUtil from './number';
import SeriesModel from '../model/Series';
import {interpolateNumber} from 'zrender/src/animation/Animator';
import List from '../data/List';


const mathMax = Math.max;
const mathMin = Math.min;

const EMPTY_OBJ = {};

export const Z2_EMPHASIS_LIFT = 10;

const EMPHASIS = 'emphasis';
const NORMAL = 'normal';

// Reserve 0 as default.
let _highlightNextDigit = 1;
const _highlightKeyMap: Dictionary<number> = {};

const _customShapeMap: Dictionary<{ new(): Path }> = {};

type ExtendShapeOpt = Parameters<typeof Path.extend>[0];
type ExtendShapeReturn = ReturnType<typeof Path.extend>;


type ExtendedProps = {
    __highByOuter: number

    __highDownSilentOnTouch: boolean
    __onStateChange: (fromState: DisplayState, toState: DisplayState) => void

    __highDownDispatcher: boolean
};
type ExtendedElement = Element & ExtendedProps;
type ExtendedDisplayable = Displayable & ExtendedProps;

type TextCommonParams = {
    /**
     * Whether diable drawing box of block (outer most).
     */
    disableBox?: boolean
    /**
     * Specify a color when color is 'inherit',
     * If inheritColor specified, it is used as default textFill.
     */
    inheritColor?: ColorString

    defaultOutsidePosition?: LabelOption['position']

    textStyle?: ZRStyleProps
};

/**
 * Extend shape with parameters
 */
export function extendShape(opts: ExtendShapeOpt): ExtendShapeReturn {
    return Path.extend(opts);
}

const extendPathFromString = pathTool.extendFromString;
type SVGPathOption = Parameters<typeof extendPathFromString>[1];
type SVGPathCtor = ReturnType<typeof extendPathFromString>;
type SVGPath = InstanceType<SVGPathCtor>;
/**
 * Extend path
 */
export function extendPath(pathData: string, opts: SVGPathOption): SVGPathCtor {
    return extendPathFromString(pathData, opts);
}

/**
 * Register a user defined shape.
 * The shape class can be fetched by `getShapeClass`
 * This method will overwrite the registered shapes, including
 * the registered built-in shapes, if using the same `name`.
 * The shape can be used in `custom series` and
 * `graphic component` by declaring `{type: name}`.
 *
 * @param name
 * @param ShapeClass Can be generated by `extendShape`.
 */
export function registerShape(name: string, ShapeClass: {new(): Path}) {
    _customShapeMap[name] = ShapeClass;
}

/**
 * Find shape class registered by `registerShape`. Usually used in
 * fetching user defined shape.
 *
 * [Caution]:
 * (1) This method **MUST NOT be used inside echarts !!!**, unless it is prepared
 * to use user registered shapes.
 * Because the built-in shape (see `getBuiltInShape`) will be registered by
 * `registerShape` by default. That enables users to get both built-in
 * shapes as well as the shapes belonging to themsleves. But users can overwrite
 * the built-in shapes by using names like 'circle', 'rect' via calling
 * `registerShape`. So the echarts inner featrues should not fetch shapes from here
 * in case that it is overwritten by users, except that some features, like
 * `custom series`, `graphic component`, do it deliberately.
 *
 * (2) In the features like `custom series`, `graphic component`, the user input
 * `{tpye: 'xxx'}` does not only specify shapes but also specify other graphic
 * elements like `'group'`, `'text'`, `'image'` or event `'path'`. Those names
 * are reserved names, that is, if some user register a shape named `'image'`,
 * the shape will not be used. If we intending to add some more reserved names
 * in feature, that might bring break changes (disable some existing user shape
 * names). But that case probably rearly happen. So we dont make more mechanism
 * to resolve this issue here.
 *
 * @param name
 * @return The shape class. If not found, return nothing.
 */
export function getShapeClass(name: string): {new(): Path} {
    if (_customShapeMap.hasOwnProperty(name)) {
        return _customShapeMap[name];
    }
}

/**
 * Create a path element from path data string
 * @param pathData
 * @param opts
 * @param rect
 * @param layout 'center' or 'cover' default to be cover
 */
export function makePath(
    pathData: string,
    opts: SVGPathOption,
    rect: ZRRectLike,
    layout?: 'center' | 'cover'
): SVGPath {
    const path = pathTool.createFromString(pathData, opts);
    if (rect) {
        if (layout === 'center') {
            rect = centerGraphic(rect, path.getBoundingRect());
        }
        resizePath(path, rect);
    }
    return path;
}

/**
 * Create a image element from image url
 * @param imageUrl image url
 * @param opts options
 * @param rect constrain rect
 * @param layout 'center' or 'cover'. Default to be 'cover'
 */
export function makeImage(
    imageUrl: string,
    rect: ZRRectLike,
    layout?: 'center' | 'cover'
) {
    const path = new ZRImage({
        style: {
            image: imageUrl,
            x: rect.x,
            y: rect.y,
            width: rect.width,
            height: rect.height
        },
        onload(img) {
            if (layout === 'center') {
                const boundingRect = {
                    width: img.width,
                    height: img.height
                };
                path.setStyle(centerGraphic(rect, boundingRect));
            }
        }
    });
    return path;
}

/**
 * Get position of centered element in bounding box.
 *
 * @param  rect         element local bounding box
 * @param  boundingRect constraint bounding box
 * @return element position containing x, y, width, and height
 */
function centerGraphic(rect: ZRRectLike, boundingRect: {
    width: number
    height: number
}): ZRRectLike {
    // Set rect to center, keep width / height ratio.
    const aspect = boundingRect.width / boundingRect.height;
    let width = rect.height * aspect;
    let height;
    if (width <= rect.width) {
        height = rect.height;
    }
    else {
        width = rect.width;
        height = width / aspect;
    }
    const cx = rect.x + rect.width / 2;
    const cy = rect.y + rect.height / 2;

    return {
        x: cx - width / 2,
        y: cy - height / 2,
        width: width,
        height: height
    };
}

export const mergePath = pathTool.mergePath;

/**
 * Resize a path to fit the rect
 * @param path
 * @param rect
 */
export function resizePath(path: SVGPath, rect: ZRRectLike): void {
    if (!path.applyTransform) {
        return;
    }

    const pathRect = path.getBoundingRect();

    const m = pathRect.calculateTransform(rect);

    path.applyTransform(m);
}

/**
 * Sub pixel optimize line for canvas
 */
export function subPixelOptimizeLine(param: {
    shape: {
        x1: number, y1: number, x2: number, y2: number
    },
    style: {
        lineWidth: number
    }
}) {
    subPixelOptimizeUtil.subPixelOptimizeLine(param.shape, param.shape, param.style);
    return param;
}

/**
 * Sub pixel optimize rect for canvas
 */
export function subPixelOptimizeRect(param: {
    shape: {
        x: number, y: number, width: number, height: number
    },
    style: {
        lineWidth: number
    }
}) {
    subPixelOptimizeUtil.subPixelOptimizeRect(param.shape, param.shape, param.style);
    return param;
}

/**
 * Sub pixel optimize for canvas
 *
 * @param position Coordinate, such as x, y
 * @param lineWidth Should be nonnegative integer.
 * @param positiveOrNegative Default false (negative).
 * @return Optimized position.
 */
export const subPixelOptimize = subPixelOptimizeUtil.subPixelOptimize;


function hasFillOrStroke(fillOrStroke: string | PatternObject | GradientObject) {
    return fillOrStroke != null && fillOrStroke !== 'none';
}

// Most lifted color are duplicated.
const liftedColorCache = new LRU<string>(100);

function liftColor(color: string): string {
    if (typeof color !== 'string') {
        return color;
    }
    let liftedColor = liftedColorCache.get(color);
    if (!liftedColor) {
        liftedColor = colorTool.lift(color, -0.1);
        liftedColorCache.put(color, liftedColor);
    }
    return liftedColor;
}

function singleEnterEmphasis(el: Element) {

    (el as ECElement).highlighted = true;

    // el may be an array.
    if (!el.states.emphasis) {
        return;
    }

<<<<<<< HEAD
    el.useState('emphasis', true);
=======
    if (emphasisStyle && (currentFill || currentStroke)) {
        if (!hasFillOrStroke(emphasisStyle.fill)) {
            disp.style.fill = liftColor(currentFill);
        }
        if (!hasFillOrStroke(emphasisStyle.stroke)) {
            disp.style.stroke = liftColor(currentStroke);
        }
        const z2EmphasisLift = (disp as ECElement).z2EmphasisLift;
        disp.z2 += z2EmphasisLift != null ? z2EmphasisLift : Z2_EMPHASIS_LIFT;
    }

    const textContent = el.getTextContent();
    if (textContent) {
        const z2EmphasisLift = (textContent as ECElement).z2EmphasisLift;
        textContent.z2 += z2EmphasisLift != null ? z2EmphasisLift : Z2_EMPHASIS_LIFT;
    }
>>>>>>> 9963aa4f
    // TODO hover layer
}


function singleLeaveEmphasis(el: Element) {
    el.removeState('emphasis');
    (el as ECElement).highlighted = false;
}

function updateElementState<T>(
    el: ExtendedElement,
    updater: (this: void, el: Element, commonParam?: T) => void,
    commonParam?: T
) {
    // If root is group, also enter updater for `onStateChange`.
    let fromState: DisplayState = NORMAL;
    let toState: DisplayState = NORMAL;
    let trigger;
    // See the rule of `onStateChange` on `graphic.setAsHighDownDispatcher`.
    (el as ECElement).highlighted && (fromState = EMPHASIS, trigger = true);
    updater(el, commonParam);
    (el as ECElement).highlighted && (toState = EMPHASIS, trigger = true);
    trigger && el.__onStateChange && el.__onStateChange(fromState, toState);
}

function traverseUpdateState<T>(
    el: ExtendedElement,
    updater: (this: void, el: Element, commonParam?: T) => void,
    commonParam?: T
) {
    updateElementState(el, updater, commonParam);
    el.isGroup && el.traverse(function (child: ExtendedElement) {
        updateElementState(child, updater, commonParam);
    });

}

/**
 * If we reuse elements when rerender.
 * DONT forget to clearStates before we update the style and shape.
 * Or we may update on the wrong state instead of normal state.
 */
export function clearStates(el: Element) {
    if (el.isGroup) {
        el.traverse(function (child) {
            child.clearStates();
        });
    }
    else {
        el.clearStates();
    }
}

function elementStateProxy(this: Displayable, stateName: string): DisplayableState {
    let state = this.states[stateName];
    if (stateName === 'emphasis' && this.style) {
        const hasEmphasis = indexOf(this.currentStates, stateName) >= 0;
        if (!(this instanceof ZRText)) {
            const currentFill = this.style.fill;
            const currentStroke = this.style.stroke;
            if (currentFill || currentStroke) {
                let fromState: {fill: ColorString, stroke: ColorString};
                if (!hasEmphasis) {
                    fromState = {fill: currentFill, stroke: currentStroke};
                    for (let i = 0; i < this.animators.length; i++) {
                        const animator = this.animators[i];
                        if (animator.__fromStateTransition
                            // Dont consider the animation to emphasis state.
                            && animator.__fromStateTransition.indexOf('emphasis') < 0
                            && animator.targetName === 'style'
                        ) {
                            animator.saveFinalToTarget(fromState, ['fill', 'stroke']);
                        }
                    }
                }

                state = state || {};
                // Apply default color lift
                let emphasisStyle = state.style || {};
                let cloned = false;
                if (!hasFillOrStroke(emphasisStyle.fill)) {
                    cloned = true;
                    // Not modify the original value.
                    state = extend({}, state);
                    emphasisStyle = extend({}, emphasisStyle);
                    // Already being applied 'emphasis'. DON'T lift color multiple times.
                    emphasisStyle.fill = hasEmphasis ? currentFill : liftColor(fromState.fill);
                }
                if (!hasFillOrStroke(emphasisStyle.stroke)) {
                    if (!cloned) {
                        state = extend({}, state);
                        emphasisStyle = extend({}, emphasisStyle);
                    }
                    emphasisStyle.stroke = hasEmphasis ? currentStroke : liftColor(fromState.stroke);
                }

                state.style = emphasisStyle;
            }
        }
        if (state) {
            state.z2 = this.z2 + Z2_EMPHASIS_LIFT;
        }
    }

    return state;
}

/**FI
 * Set hover style (namely "emphasis style") of element.
 * @param el Should not be `zrender/graphic/Group`.
 */
export function enableElementHoverEmphasis(el: Displayable, hoverStl?: ZRStyleProps) {
    if (hoverStl) {
        const emphasisState = el.ensureState('emphasis');
        emphasisState.style = hoverStl;
    }

    el.stateProxy = elementStateProxy;
    const textContent = el.getTextContent();
    const textGuide = el.getTextGuideLine();
    if (textContent) {
        textContent.stateProxy = elementStateProxy;
    }
    if (textGuide) {
        textGuide.stateProxy = elementStateProxy;
    }
}

export function enterEmphasisWhenMouseOver(el: Element, e: ElementEvent) {
    !shouldSilent(el, e)
        // "emphasis" event highlight has higher priority than mouse highlight.
        && !(el as ExtendedElement).__highByOuter
        && traverseUpdateState((el as ExtendedElement), singleEnterEmphasis);
}

export function leaveEmphasisWhenMouseOut(el: Element, e: ElementEvent) {
    !shouldSilent(el, e)
        // "emphasis" event highlight has higher priority than mouse highlight.
        && !(el as ExtendedElement).__highByOuter
        && traverseUpdateState((el as ExtendedElement), singleLeaveEmphasis);
}

export function enterEmphasis(el: Element, highlightDigit?: number) {
    (el as ExtendedElement).__highByOuter |= 1 << (highlightDigit || 0);
    traverseUpdateState((el as ExtendedElement), singleEnterEmphasis);
}

export function leaveEmphasis(el: Element, highlightDigit?: number) {
    !((el as ExtendedElement).__highByOuter &= ~(1 << (highlightDigit || 0)))
        && traverseUpdateState((el as ExtendedElement), singleLeaveEmphasis);
}

function shouldSilent(el: Element, e: ElementEvent) {
    return (el as ExtendedElement).__highDownSilentOnTouch && e.zrByTouch;
}

/**
 * Enable the function that mouseover will trigger the emphasis state.
 *
 * It will set hoverStyle to 'emphasis' state of each children displayables.
 * If hoverStyle is not given, it will just ignore it and use the preset 'emphasis' state.
 *
 * NOTICE
 * (1)
 * Call the method for a "root" element once. Do not call it for each descendants.
 * If the descendants elemenets of a group has itself hover style different from the
 * root group, we can simply mount the style on `el.states.emphasis` for them, but should
 * not call this method for them.
 *
 * (2) The given hover style will replace the style in emphasis state already exists.
 */
export function enableHoverEmphasis(el: Element, hoverStyle?: ZRStyleProps) {
    setAsHighDownDispatcher(el, true);
    traverseUpdateState(el as ExtendedElement, enableElementHoverEmphasis, hoverStyle);
}

/**
 * Set animation config on state transition.
 */
export function setStateTransition(el: Element, animatableModel: Model<AnimationOption>) {
    const duration = animatableModel.get('duration');
    if (duration > 0) {
        el.stateTransition = {
            duration,
            delay: animatableModel.get('delay'),
            easing: animatableModel.get('easing')
        };
    }
    else if (el.stateTransition) {
        el.stateTransition = null;
    }
}

/**
 * @param {module:zrender/Element} el
 * @param {Function} [el.onStateChange] Called when state updated.
 *        Since `setHoverStyle` has the constraint that it must be called after
 *        all of the normal style updated, `onStateChange` is not needed to
 *        trigger if both `fromState` and `toState` is 'normal', and needed to
 *        trigger if both `fromState` and `toState` is 'emphasis', which enables
 *        to sync outside style settings to "emphasis" state.
 *        @this {string} This dispatcher `el`.
 *        @param {string} fromState Can be "normal" or "emphasis".
 *               `fromState` might equal to `toState`,
 *               for example, when this method is called when `el` is
 *               on "emphasis" state.
 *        @param {string} toState Can be "normal" or "emphasis".
 *
 *        FIXME
 *        CAUTION: Do not expose `onStateChange` outside echarts.
 *        Because it is not a complete solution. The update
 *        listener should not have been mount in element,
 *        and the normal/emphasis state should not have
 *        mantained on elements.
 *
 * @param {boolean} [el.highDownSilentOnTouch=false]
 *        In touch device, mouseover event will be trigger on touchstart event
 *        (see module:zrender/dom/HandlerProxy). By this mechanism, we can
 *        conveniently use hoverStyle when tap on touch screen without additional
 *        code for compatibility.
 *        But if the chart/component has select feature, which usually also use
 *        hoverStyle, there might be conflict between 'select-highlight' and
 *        'hover-highlight' especially when roam is enabled (see geo for example).
 *        In this case, `highDownSilentOnTouch` should be used to disable
 *        hover-highlight on touch device.
 * @param {boolean} [asDispatcher=true] If `false`, do not set as "highDownDispatcher".
 */
export function setAsHighDownDispatcher(el: Element, asDispatcher: boolean) {
    const disable = asDispatcher === false;
    const extendedEl = el as ExtendedElement;
    // Make `highDownSilentOnTouch` and `onStateChange` only work after
    // `setAsHighDownDispatcher` called. Avoid it is modified by user unexpectedly.
    if ((el as ECElement).highDownSilentOnTouch) {
        extendedEl.__highDownSilentOnTouch = (el as ECElement).highDownSilentOnTouch;
    }
    if ((el as ECElement).onStateChange) {
        extendedEl.__onStateChange = (el as ECElement).onStateChange;
    }

    // Simple optimize, since this method might be
    // called for each elements of a group in some cases.
    if (!disable || extendedEl.__highDownDispatcher) {

        // Emphasis, normal can be triggered manually by API or other components like hover link.
        // el[method]('emphasis', onElementEmphasisEvent)[method]('normal', onElementNormalEvent);
        // Also keep previous record.
        extendedEl.__highByOuter = extendedEl.__highByOuter || 0;

        extendedEl.__highDownDispatcher = !disable;
    }
}

export function isHighDownDispatcher(el: Element): boolean {
    return !!(el && (el as ExtendedDisplayable).__highDownDispatcher);
}

/**
 * Support hightlight/downplay record on each elements.
 * For the case: hover highlight/downplay (legend, visualMap, ...) and
 * user triggerred hightlight/downplay should not conflict.
 * Only all of the highlightDigit cleared, return to normal.
 * @param {string} highlightKey
 * @return {number} highlightDigit
 */
export function getHighlightDigit(highlightKey: number) {
    let highlightDigit = _highlightKeyMap[highlightKey];
    if (highlightDigit == null && _highlightNextDigit <= 32) {
        highlightDigit = _highlightKeyMap[highlightKey] = _highlightNextDigit++;
    }
    return highlightDigit;
}

interface SetLabelStyleOpt<LDI> extends TextCommonParams {
    defaultText?: string | (
        (labelDataIndex: LDI, opt: SetLabelStyleOpt<LDI>) => string
    ),
    // Fetch text by:
    // opt.labelFetcher.getFormattedLabel(
    //     opt.labelDataIndex, 'normal'/'emphasis', null, opt.labelDimIndex, opt.labelProp
    // )
    labelFetcher?: {
        getFormattedLabel: (
            // In MapDraw case it can be string (region name)
            labelDataIndex: LDI,
<<<<<<< HEAD
            status: DisplayState,
            dataType?: string,
            labelDimIndex?: number,
            formatter?: string | ((params: object) => string)
=======
            state: DisplayState,
            dataType: string,
            labelDimIndex: number,
            labelProp: string,
            extendParams?: Partial<CallbackDataParams>
>>>>>>> 9963aa4f
        ) => string
        // getDataParams: (labelDataIndex: LDI, dataType?: string) => object
    },
    labelDataIndex?: LDI,
    labelDimIndex?: number
    labelProp?: string
}


<<<<<<< HEAD
type LabelModel = Model<LabelOption & {
    formatter?: string | ((params: any) => string)
}>;
type LabelModelForText = Model<Omit<
    // Remove
    LabelOption, 'position' | 'rotate'
> & {
    formatter?: string | ((params: any) => string)
}>;
=======
function getLabelText<LDI>(opt?: SetLabelStyleOpt<LDI>, interpolateValues?: ParsedValue | ParsedValue[]) {
    const labelFetcher = opt.labelFetcher;
    const labelDataIndex = opt.labelDataIndex;
    const labelDimIndex = opt.labelDimIndex;
    const labelProp = opt.labelProp;

    let baseText;
    if (labelFetcher) {
        baseText = labelFetcher.getFormattedLabel(labelDataIndex, 'normal', null, labelDimIndex, labelProp, {
            value: interpolateValues
        });
    }
    if (baseText == null) {
        baseText = isFunction(opt.defaultText) ? opt.defaultText(labelDataIndex, opt) : opt.defaultText;
    }
    const emphasisStyleText = retrieve2(
        labelFetcher
            ? labelFetcher.getFormattedLabel(labelDataIndex, 'emphasis', null, labelDimIndex, labelProp)
            : null,
        baseText
    );
    return {
        normal: baseText,
        emphasis: emphasisStyleText
    };
}

>>>>>>> 9963aa4f
/**
 * Set normal styles and emphasis styles about text on target element
 * If target is a ZRText. It will create a new style object.
 * If target is other Element. It will create or reuse ZRText which is attached on the target.
 * And create a new style object.
 *
 * NOTICE: Because the style on ZRText will be replaced with new(only x, y are keeped).
 * So please update the style on ZRText after use this method.
 */
// eslint-disable-next-line
function setLabelStyle<LDI>(targetEl: ZRText, normalModel: LabelModelForText, emphasisModel: LabelModelForText, opt?: SetLabelStyleOpt<LDI>, normalSpecified?: TextStyleProps, emphasisSpecified?: TextStyleProps): void;
// eslint-disable-next-line
function setLabelStyle<LDI>(targetEl: Element, normalModel: LabelModel, emphasisModel: LabelModel, opt?: SetLabelStyleOpt<LDI>, normalSpecified?: TextStyleProps, emphasisSpecified?: TextStyleProps): void;
function setLabelStyle<LDI>(
    targetEl: Element,
    normalModel: LabelModel,
    emphasisModel: LabelModel,
    opt?: SetLabelStyleOpt<LDI>,
    normalSpecified?: TextStyleProps,
    emphasisSpecified?: TextStyleProps
    // TODO specified position?
) {
    opt = opt || EMPTY_OBJ;
    const isSetOnText = targetEl instanceof ZRText;

    const labelFetcher = opt.labelFetcher;
    const labelDataIndex = opt.labelDataIndex;
    const labelDimIndex = opt.labelDimIndex;

    const showNormal = normalModel.getShallow('show');
    const showEmphasis = emphasisModel.getShallow('show');

    let richText = isSetOnText ? targetEl as ZRText : null;
    if (showNormal || showEmphasis) {
<<<<<<< HEAD
        let baseText;
        if (labelFetcher) {
            baseText = labelFetcher.getFormattedLabel(
                labelDataIndex, 'normal', null, labelDimIndex,
                normalModel.get('formatter')
            );
        }
        if (baseText == null) {
            baseText = isFunction(opt.defaultText) ? opt.defaultText(labelDataIndex, opt) : opt.defaultText;
        }
        const normalStyleText = baseText;
        const emphasisStyleText = retrieve2(
            labelFetcher
                ? labelFetcher.getFormattedLabel(
                    labelDataIndex, 'emphasis', null, labelDimIndex,
                    emphasisModel.get('formatter')
                )
                : null,
            baseText
        );

=======
>>>>>>> 9963aa4f
        if (!isSetOnText) {
            // Reuse the previous
            richText = targetEl.getTextContent();
            if (!richText) {
                richText = new ZRText();
                targetEl.setTextContent(richText);
            }
        }
        richText.ignore = !showNormal;

        const emphasisState = richText.ensureState('emphasis');
        emphasisState.ignore = !showEmphasis;

        const normalStyle = createTextStyle(
            normalModel,
            normalSpecified,
            opt,
            false,
            !isSetOnText
        );
        emphasisState.style = createTextStyle(
            emphasisModel,
            emphasisSpecified,
            opt,
            true,
            !isSetOnText
        );

        if (!isSetOnText) {
            // Always create new
            targetEl.setTextConfig(createTextConfig(
                normalStyle,
                normalModel,
                opt,
                false
            ));
            const targetElEmphasisState = targetEl.ensureState('emphasis');
            targetElEmphasisState.textConfig = createTextConfig(
                emphasisState.style,
                emphasisModel,
                opt,
                true
            );
        }

        // PENDING: if there is many requirements that emphasis position
        // need to be different from normal position, we might consider
        // auto slient is those cases.
        richText.silent = !!normalModel.getShallow('silent');

        const labelText = getLabelText(opt);
        normalStyle.text = labelText.normal;
        emphasisState.style.text = labelText.emphasis;

        // Keep x and y
        if (richText.style.x != null) {
            normalStyle.x = richText.style.x;
        }
        if (richText.style.y != null) {
            normalStyle.y = richText.style.y;
        }

        // Always create new style.
        richText.useStyle(normalStyle);

        richText.dirty();
    }
    else if (richText) {
        // Not display rich text.
        richText.ignore = true;
    }

    targetEl.dirty();
}

export {setLabelStyle};
/**
 * Set basic textStyle properties.
 */
export function createTextStyle(
    textStyleModel: Model,
    specifiedTextStyle?: TextStyleProps,    // Can be overrided by settings in model.
    opt?: Pick<TextCommonParams, 'inheritColor' | 'disableBox'>,
    isNotNormal?: boolean,
    isAttached?: boolean // If text is attached on an element. If so, auto color will handling in zrender.
) {
    const textStyle: TextStyleProps = {};
    setTextStyleCommon(textStyle, textStyleModel, opt, isNotNormal, isAttached);
    specifiedTextStyle && extend(textStyle, specifiedTextStyle);
    // textStyle.host && textStyle.host.dirty && textStyle.host.dirty(false);

    return textStyle;
}

export function createTextConfig(
    textStyle: TextStyleProps,
    textStyleModel: Model,
    opt?: Pick<TextCommonParams, 'getTextPosition' | 'defaultOutsidePosition' | 'inheritColor'>,
    isNotNormal?: boolean
) {
    opt = opt || {};
    const textConfig: ElementTextConfig = {};
    let labelPosition;
    let labelRotate = textStyleModel.getShallow('rotate');
    const labelDistance = retrieve2(
        textStyleModel.getShallow('distance'), isNotNormal ? null : 5
    );
    const labelOffset = textStyleModel.getShallow('offset');

<<<<<<< HEAD
    if (opt.getTextPosition) {
        labelPosition = opt.getTextPosition(textStyleModel, isNotNormal);
    }
    else {
        labelPosition = textStyleModel.getShallow('position')
            || (isNotNormal ? null : 'inside');
        // 'outside' is not a valid zr textPostion value, but used
        // in bar series, and magic type should be considered.
        labelPosition === 'outside' && (labelPosition = opt.defaultOutsidePosition || 'top');
    }
=======
    labelPosition = textStyleModel.getShallow('position')
        || (isEmphasis ? null : 'inside');
    // 'outside' is not a valid zr textPostion value, but used
    // in bar series, and magric type should be considered.
    labelPosition === 'outside' && (labelPosition = opt.defaultOutsidePosition || 'top');
>>>>>>> 9963aa4f

    if (labelPosition != null) {
        textConfig.position = labelPosition;
    }
    if (labelOffset != null) {
        textConfig.offset = labelOffset;
    }
    if (labelRotate != null) {
        labelRotate *= Math.PI / 180;
        textConfig.rotation = labelRotate;
    }
    if (labelDistance != null) {
        textConfig.distance = labelDistance;
    }

    // fill and auto is determined by the color of path fill if it's not specified by developers.

    textConfig.outsideFill = textStyleModel.get('color') === 'inherit'
        ? (opt.inheritColor || null)
        : 'auto';

    return textConfig;
}


/**
 * The uniform entry of set text style, that is, retrieve style definitions
 * from `model` and set to `textStyle` object.
 *
 * Never in merge mode, but in overwrite mode, that is, all of the text style
 * properties will be set. (Consider the states of normal and emphasis and
 * default value can be adopted, merge would make the logic too complicated
 * to manage.)
 */
function setTextStyleCommon(
    textStyle: TextStyleProps,
    textStyleModel: Model,
    opt?: Pick<TextCommonParams, 'inheritColor' | 'disableBox'>,
    isNotNormal?: boolean,
    isAttached?: boolean
) {
    // Consider there will be abnormal when merge hover style to normal style if given default value.
    opt = opt || EMPTY_OBJ;

    const ecModel = textStyleModel.ecModel;
    const globalTextStyle = ecModel && ecModel.option.textStyle;

    // Consider case:
    // {
    //     data: [{
    //         value: 12,
    //         label: {
    //             rich: {
    //                 // no 'a' here but using parent 'a'.
    //             }
    //         }
    //     }],
    //     rich: {
    //         a: { ... }
    //     }
    // }
    const richItemNames = getRichItemNames(textStyleModel);
    let richResult: TextStyleProps['rich'];
    if (richItemNames) {
        richResult = {};
        for (const name in richItemNames) {
            if (richItemNames.hasOwnProperty(name)) {
                // Cascade is supported in rich.
                const richTextStyle = textStyleModel.getModel(['rich', name]);
                // In rich, never `disableBox`.
                // FIXME: consider `label: {formatter: '{a|xx}', color: 'blue', rich: {a: {}}}`,
                // the default color `'blue'` will not be adopted if no color declared in `rich`.
                // That might confuses users. So probably we should put `textStyleModel` as the
                // root ancestor of the `richTextStyle`. But that would be a break change.
                setTokenTextStyle(richResult[name] = {}, richTextStyle, globalTextStyle, opt, isNotNormal, isAttached);
            }
        }
    }

    if (richResult) {
        textStyle.rich = richResult;
    }
    const overflow = textStyleModel.get('overflow');
    if (overflow) {
        textStyle.overflow = overflow;
    }

    setTokenTextStyle(textStyle, textStyleModel, globalTextStyle, opt, isNotNormal, isAttached, true);
}

// Consider case:
// {
//     data: [{
//         value: 12,
//         label: {
//             rich: {
//                 // no 'a' here but using parent 'a'.
//             }
//         }
//     }],
//     rich: {
//         a: { ... }
//     }
// }
// TODO TextStyleModel
function getRichItemNames(textStyleModel: Model<LabelOption>) {
    // Use object to remove duplicated names.
    let richItemNameMap: Dictionary<number>;
    while (textStyleModel && textStyleModel !== textStyleModel.ecModel) {
        const rich = (textStyleModel.option || EMPTY_OBJ as LabelOption).rich;
        if (rich) {
            richItemNameMap = richItemNameMap || {};
            const richKeys = keys(rich);
            for (let i = 0; i < richKeys.length; i++) {
                const richKey = richKeys[i];
                richItemNameMap[richKey] = 1;
            }
        }
        textStyleModel = textStyleModel.parentModel;
    }
    return richItemNameMap;
}

const TEXT_PROPS_WITH_GLOBAL = [
    'fontStyle', 'fontWeight', 'fontSize', 'fontFamily', 'opacity',
    'textShadowColor', 'textShadowBlur', 'textShadowOffsetX', 'textShadowOffsetY'
] as const;

const TEXT_PROPS_SELF = [
    'align', 'lineHeight', 'width', 'height', 'tag', 'verticalAlign'
] as const;

const TEXT_PROPS_BOX = [
    'padding', 'borderWidth', 'borderRadius',
    'backgroundColor', 'borderColor',
    'shadowColor', 'shadowBlur', 'shadowOffsetX', 'shadowOffsetY'
] as const;

function setTokenTextStyle(
    textStyle: TextStyleProps['rich'][string],
    textStyleModel: Model<LabelOption>,
    globalTextStyle: LabelOption,
    opt?: Pick<TextCommonParams, 'inheritColor' | 'disableBox'>,
    isNotNormal?: boolean,
    isAttached?: boolean,
    isBlock?: boolean
) {
    // In merge mode, default value should not be given.
    globalTextStyle = !isNotNormal && globalTextStyle || EMPTY_OBJ;

    const inheritColor = opt && opt.inheritColor;
    let fillColor = textStyleModel.getShallow('color');
    let strokeColor = textStyleModel.getShallow('textBorderColor');
    if (fillColor === 'inherit') {
        if (inheritColor) {
            fillColor = inheritColor;
        }
        else {
            fillColor = null;
        }
    }
    if (strokeColor === 'inherit' && inheritColor) {
        if (inheritColor) {
            strokeColor = inheritColor;
        }
        else {
            strokeColor = inheritColor;
        }
    }
    fillColor = fillColor || globalTextStyle.color;
    strokeColor = strokeColor || globalTextStyle.textBorderColor;
    if (fillColor != null) {
        textStyle.fill = fillColor;
    }
    if (strokeColor != null) {
        textStyle.stroke = strokeColor;
    }

    const lineWidth = retrieve2(
        textStyleModel.getShallow('textBorderWidth'),
        globalTextStyle.textBorderWidth
    );
    if (lineWidth != null) {
        textStyle.lineWidth = lineWidth;
    }

    // TODO
    if (!isNotNormal && !isAttached) {
        // Set default finally.
        if (textStyle.fill == null && opt.inheritColor) {
            textStyle.fill = opt.inheritColor;
        }
    }

    // Do not use `getFont` here, because merge should be supported, where
    // part of these properties may be changed in emphasis style, and the
    // others should remain their original value got from normal style.
    for (let i = 0; i < TEXT_PROPS_WITH_GLOBAL.length; i++) {
        const key = TEXT_PROPS_WITH_GLOBAL[i];
        const val = retrieve2(textStyleModel.getShallow(key), globalTextStyle[key]);
        if (val != null) {
            (textStyle as any)[key] = val;
        }
    }

    for (let i = 0; i < TEXT_PROPS_SELF.length; i++) {
        const key = TEXT_PROPS_SELF[i];
        const val = textStyleModel.getShallow(key);
        if (val != null) {
            (textStyle as any)[key] = val;
        }
    }

    if (textStyle.verticalAlign == null) {
        const baseline = textStyleModel.getShallow('baseline');
        if (baseline != null) {
            textStyle.verticalAlign = baseline;
        }
    }


    if (!isBlock || !opt.disableBox) {
        if (textStyle.backgroundColor === 'auto' && inheritColor) {
            textStyle.backgroundColor = inheritColor;
        }
        if (textStyle.borderColor === 'auto' && inheritColor) {
            textStyle.borderColor = inheritColor;
        }

        for (let i = 0; i < TEXT_PROPS_BOX.length; i++) {
            const key = TEXT_PROPS_BOX[i];
            const val = textStyleModel.getShallow(key);
            if (val != null) {
                (textStyle as any)[key] = val;
            }
        }
    }
}

export function getFont(
    opt: Pick<TextCommonOption, 'fontStyle' | 'fontWeight' | 'fontSize' | 'fontFamily'>,
    ecModel: GlobalModel
) {
    const gTextStyleModel = ecModel && ecModel.getModel('textStyle');
    return trim([
        // FIXME in node-canvas fontWeight is before fontStyle
        opt.fontStyle || gTextStyleModel && gTextStyleModel.getShallow('fontStyle') || '',
        opt.fontWeight || gTextStyleModel && gTextStyleModel.getShallow('fontWeight') || '',
        (opt.fontSize || gTextStyleModel && gTextStyleModel.getShallow('fontSize') || 12) + 'px',
        opt.fontFamily || gTextStyleModel && gTextStyleModel.getShallow('fontFamily') || 'sans-serif'
    ].join(' '));
}

type AnimateOrSetPropsOption = {
    dataIndex?: number;
    cb?: () => void;
    during?: (percent: number) => void;
    isFrom?: boolean;
};

function animateOrSetProps<Props>(
    isUpdate: boolean,
    el: Element<Props>,
    props: Props,
    animatableModel?: Model<AnimationOptionMixin> & {
        getAnimationDelayParams?: (el: Element<Props>, dataIndex: number) => AnimationDelayCallbackParam
    },
    dataIndex?: AnimateOrSetPropsOption['dataIndex'] | AnimateOrSetPropsOption['cb'] | AnimateOrSetPropsOption,
    cb?: AnimateOrSetPropsOption['cb'] | AnimateOrSetPropsOption['during'],
    during?: AnimateOrSetPropsOption['during']
) {
    let isFrom = false;
    if (typeof dataIndex === 'function') {
        during = cb;
        cb = dataIndex;
        dataIndex = null;
    }
    else if (isObject(dataIndex)) {
        cb = dataIndex.cb;
        during = dataIndex.during;
        isFrom = dataIndex.isFrom;
        dataIndex = dataIndex.dataIndex;
    }
    // Do not check 'animation' property directly here. Consider this case:
    // animation model is an `itemModel`, whose does not have `isAnimationEnabled`
    // but its parent model (`seriesModel`) does.
    const animationEnabled = animatableModel && animatableModel.isAnimationEnabled();

    if (animationEnabled) {
        let duration = animatableModel.getShallow(
            isUpdate ? 'animationDurationUpdate' : 'animationDuration'
        );
        const animationEasing = animatableModel.getShallow(
            isUpdate ? 'animationEasingUpdate' : 'animationEasing'
        );
        let animationDelay = animatableModel.getShallow(
            isUpdate ? 'animationDelayUpdate' : 'animationDelay'
        );
        if (typeof animationDelay === 'function') {
            animationDelay = animationDelay(
                dataIndex as number,
                animatableModel.getAnimationDelayParams
                    ? animatableModel.getAnimationDelayParams(el, dataIndex as number)
                    : null
            );
        }
        if (typeof duration === 'function') {
            duration = duration(dataIndex as number);
        }

        duration > 0
<<<<<<< HEAD
            ? el.animateTo(props, {
                duration,
                delay: animationDelay || 0,
                easing: animationEasing,
                done: cb,
                setToFinal: true,
                force: !!cb
            })
            : (el.stopAnimation(), el.attr(props), cb && cb());
=======
            ? (
                isFrom
                    ? el.animateFrom(props, {
                        duration,
                        delay: animationDelay || 0,
                        easing: animationEasing,
                        done: cb,
                        force: !!cb || !!during,
                        during: during
                    })
                    : el.animateTo(props, {
                        duration,
                        delay: animationDelay || 0,
                        easing: animationEasing,
                        done: cb,
                        force: !!cb || !!during,
                        during: during
                    })
            )
            : (el.stopAnimation(), el.attr(props), cb && (cb as AnimateOrSetPropsOption['cb'])());
>>>>>>> 9963aa4f
    }
    else {
        el.stopAnimation();
        !isFrom && el.attr(props);
        cb && (cb as AnimateOrSetPropsOption['cb'])();
    }
}

/**
 * Update graphic element properties with or without animation according to the
 * configuration in series.
 *
 * Caution: this method will stop previous animation.
 * So do not use this method to one element twice before
 * animation starts, unless you know what you are doing.
 * @example
 *     graphic.updateProps(el, {
 *         position: [100, 100]
 *     }, seriesModel, dataIndex, function () { console.log('Animation done!'); });
 *     // Or
 *     graphic.updateProps(el, {
 *         position: [100, 100]
 *     }, seriesModel, function () { console.log('Animation done!'); });
 */
function updateProps<Props>(
    el: Element<Props>,
    props: Props,
    // TODO: TYPE AnimatableModel
    animatableModel?: Model<AnimationOptionMixin>,
    dataIndex?: AnimateOrSetPropsOption['dataIndex'] | AnimateOrSetPropsOption['cb'] | AnimateOrSetPropsOption,
    cb?: AnimateOrSetPropsOption['cb'] | AnimateOrSetPropsOption['during'],
    during?: AnimateOrSetPropsOption['during']
) {
    animateOrSetProps(true, el, props, animatableModel, dataIndex, cb, during);
}

export {updateProps};

/**
 * Init graphic element properties with or without animation according to the
 * configuration in series.
 *
 * Caution: this method will stop previous animation.
 * So do not use this method to one element twice before
 * animation starts, unless you know what you are doing.
 */
export function initProps<Props>(
    el: Element<Props>,
    props: Props,
    animatableModel?: Model<AnimationOptionMixin>,
    dataIndex?: AnimateOrSetPropsOption['dataIndex'] | AnimateOrSetPropsOption['cb'] | AnimateOrSetPropsOption,
    cb?: AnimateOrSetPropsOption['cb'] | AnimateOrSetPropsOption['during'],
    during?: AnimateOrSetPropsOption['during']
) {
    animateOrSetProps(false, el, props, animatableModel, dataIndex, cb, during);
}

function animateOrSetLabel<Props extends PathProps>(
    isUpdate: boolean,
    el: Element<Props>,
    data: List,
    dataIndex: number,
    labelModel: Model<LabelOption>,
    seriesModel: SeriesModel,
    animatableModel?: Model<AnimationOptionMixin>,
    defaultTextGetter?: (value: ParsedValue[] | ParsedValue) => string
) {
    const element = el as Element<Props> & { __value: ParsedValue[] | ParsedValue };
    const valueAnimationEnabled = labelModel && labelModel.get('valueAnimation');
    if (valueAnimationEnabled) {
        const precisionOption = labelModel.get('precision');
        let precision: number = precisionOption === 'auto' ? 0 : precisionOption;

        let interpolateValues: (number | string)[] | (number | string);
        const rawValues = seriesModel.getRawValue(dataIndex);
        let isRawValueNumber = false;
        if (typeof rawValues === 'number') {
            isRawValueNumber = true;
            interpolateValues = rawValues;
        }
        else {
            interpolateValues = [];
            for (let i = 0; i < (rawValues as []).length; ++i) {
                const info = data.getDimensionInfo(i);
                if (info.type !== 'ordinal') {
                    interpolateValues.push((rawValues as [])[i]);
                }
            }
        }

        const during = (percent: number) => {
            let interpolated;
            if (isRawValueNumber) {
                const value = interpolateNumber(0, interpolateValues as number, percent);
                interpolated = numberUtil.round(value, precision);
            }
            else {
                interpolated = [];
                for (let i = 0, j = 0; i < (rawValues as []).length; ++i) {
                    const info = data.getDimensionInfo(i);
                    // Don't interpolate ordinal dims
                    if (info.type === 'ordinal') {
                        interpolated[i] = (rawValues as [])[i];
                    }
                    else {
                        const value = interpolateNumber(0, (interpolateValues as number[])[i], percent);
                        interpolated[i] = numberUtil.round(value), precision;
                        ++j;
                    }
                }
            }
            const text = el.getTextContent();
            if (text) {
                const labelText = getLabelText({
                    labelDataIndex: dataIndex,
                    labelFetcher: seriesModel,
                    defaultText: defaultTextGetter
                        ? defaultTextGetter(interpolated)
                        : interpolated + ''
                }, interpolated);
                text.style.text = labelText.normal;
                text.dirty();
            }
        };

        const props: ElementProps = {};
        animateOrSetProps(isUpdate, el, props, animatableModel, dataIndex, null, during);
    }
}

export function updateLabel<Props>(
    el: Element<Props>,
    data: List,
    dataIndex: number,
    labelModel: Model<LabelOption>,
    seriesModel: SeriesModel,
    animatableModel?: Model<AnimationOptionMixin>,
    defaultTextGetter?: (value: ParsedValue[] | ParsedValue) => string
) {
    animateOrSetLabel(true, el, data, dataIndex, labelModel, seriesModel, animatableModel, defaultTextGetter);
}

export function initLabel<Props>(
    el: Element<Props>,
    data: List,
    dataIndex: number,
    labelModel: Model<LabelOption>,
    seriesModel: SeriesModel,
    animatableModel?: Model<AnimationOptionMixin>,
    defaultTextGetter?: (value: ParsedValue[] | ParsedValue) => string
) {
    animateOrSetLabel(false, el, data, dataIndex, labelModel, seriesModel, animatableModel, defaultTextGetter);
}

/**
 * Get transform matrix of target (param target),
 * in coordinate of its ancestor (param ancestor)
 *
 * @param target
 * @param [ancestor]
 */
export function getTransform(target: Transformable, ancestor?: Transformable): matrix.MatrixArray {
    const mat = matrix.identity([]);

    while (target && target !== ancestor) {
        matrix.mul(mat, target.getLocalTransform(), mat);
        target = target.parent;
    }

    return mat;
}

/**
 * Apply transform to an vertex.
 * @param target [x, y]
 * @param transform Can be:
 *      + Transform matrix: like [1, 0, 0, 1, 0, 0]
 *      + {position, rotation, scale}, the same as `zrender/Transformable`.
 * @param invert Whether use invert matrix.
 * @return [x, y]
 */
export function applyTransform(
    target: vector.VectorArray,
    transform: Transformable | matrix.MatrixArray,
    invert?: boolean
): number[] {
    if (transform && !isArrayLike(transform)) {
        transform = Transformable.getLocalTransform(transform);
    }

    if (invert) {
        transform = matrix.invert([], transform as matrix.MatrixArray);
    }
    return vector.applyTransform([], target, transform as matrix.MatrixArray);
}

/**
 * @param direction 'left' 'right' 'top' 'bottom'
 * @param transform Transform matrix: like [1, 0, 0, 1, 0, 0]
 * @param invert Whether use invert matrix.
 * @return Transformed direction. 'left' 'right' 'top' 'bottom'
 */
export function transformDirection(
    direction: 'left' | 'right' | 'top' | 'bottom',
    transform: matrix.MatrixArray,
    invert?: boolean
): 'left' | 'right' | 'top' | 'bottom' {

    // Pick a base, ensure that transform result will not be (0, 0).
    const hBase = (transform[4] === 0 || transform[5] === 0 || transform[0] === 0)
        ? 1 : Math.abs(2 * transform[4] / transform[0]);
    const vBase = (transform[4] === 0 || transform[5] === 0 || transform[2] === 0)
        ? 1 : Math.abs(2 * transform[4] / transform[2]);

    let vertex: vector.VectorArray = [
        direction === 'left' ? -hBase : direction === 'right' ? hBase : 0,
        direction === 'top' ? -vBase : direction === 'bottom' ? vBase : 0
    ];

    vertex = applyTransform(vertex, transform, invert);

    return Math.abs(vertex[0]) > Math.abs(vertex[1])
        ? (vertex[0] > 0 ? 'right' : 'left')
        : (vertex[1] > 0 ? 'bottom' : 'top');
}

function isNotGroup(el: Element): el is Displayable {
    return !el.isGroup;
}
function isPath(el: Displayable): el is Path {
    return (el as Path).shape != null;
}
/**
 * Apply group transition animation from g1 to g2.
 * If no animatableModel, no animation.
 */
export function groupTransition(
    g1: Group,
    g2: Group,
    animatableModel: Model<AnimationOptionMixin>
) {
    if (!g1 || !g2) {
        return;
    }

    function getElMap(g: Group) {
        const elMap: Dictionary<Displayable> = {};
        g.traverse(function (el: Element) {
            if (isNotGroup(el) && el.anid) {
                elMap[el.anid] = el;
            }
        });
        return elMap;
    }
    function getAnimatableProps(el: Displayable) {
        const obj: PathProps = {
            x: el.x,
            y: el.y,
            rotation: el.rotation
        };
        if (isPath(el)) {
            obj.shape = extend({}, el.shape);
        }
        return obj;
    }
    const elMap1 = getElMap(g1);

    g2.traverse(function (el) {
        if (isNotGroup(el) && el.anid) {
            const oldEl = elMap1[el.anid];
            if (oldEl) {
                const newProp = getAnimatableProps(el);
                el.attr(getAnimatableProps(oldEl));
                updateProps(el, newProp, animatableModel, getECData(el).dataIndex);
            }
        }
    });
}

export function clipPointsByRect(points: vector.VectorArray[], rect: ZRRectLike): number[][] {
    // FIXME: this way migth be incorrect when grpahic clipped by a corner.
    // and when element have border.
    return map(points, function (point) {
        let x = point[0];
        x = mathMax(x, rect.x);
        x = mathMin(x, rect.x + rect.width);
        let y = point[1];
        y = mathMax(y, rect.y);
        y = mathMin(y, rect.y + rect.height);
        return [x, y];
    });
}

/**
 * Return a new clipped rect. If rect size are negative, return undefined.
 */
export function clipRectByRect(targetRect: ZRRectLike, rect: ZRRectLike): ZRRectLike {
    const x = mathMax(targetRect.x, rect.x);
    const x2 = mathMin(targetRect.x + targetRect.width, rect.x + rect.width);
    const y = mathMax(targetRect.y, rect.y);
    const y2 = mathMin(targetRect.y + targetRect.height, rect.y + rect.height);

    // If the total rect is cliped, nothing, including the border,
    // should be painted. So return undefined.
    if (x2 >= x && y2 >= y) {
        return {
            x: x,
            y: y,
            width: x2 - x,
            height: y2 - y
        };
    }
}

export function createIcon(
    iconStr: string,    // Support 'image://' or 'path://' or direct svg path.
    opt?: Omit<DisplayableProps, 'style'>,
    rect?: ZRRectLike
): SVGPath | ZRImage {
    const innerOpts: DisplayableProps = extend({rectHover: true}, opt);
    const style: ZRStyleProps = innerOpts.style = {strokeNoScale: true};
    rect = rect || {x: -1, y: -1, width: 2, height: 2};

    if (iconStr) {
        return iconStr.indexOf('image://') === 0
            ? (
                (style as ImageStyleProps).image = iconStr.slice(8),
                defaults(style, rect),
                new ZRImage(innerOpts)
            )
            : (
                makePath(
                    iconStr.replace('path://', ''),
                    innerOpts,
                    rect,
                    'center'
                )
            );
    }
}

/**
 * Return `true` if the given line (line `a`) and the given polygon
 * are intersect.
 * Note that we do not count colinear as intersect here because no
 * requirement for that. We could do that if required in future.
 */
export function linePolygonIntersect(
    a1x: number, a1y: number, a2x: number, a2y: number,
    points: vector.VectorArray[]
): boolean {
    for (let i = 0, p2 = points[points.length - 1]; i < points.length; i++) {
        const p = points[i];
        if (lineLineIntersect(a1x, a1y, a2x, a2y, p[0], p[1], p2[0], p2[1])) {
            return true;
        }
        p2 = p;
    }
}

/**
 * Return `true` if the given two lines (line `a` and line `b`)
 * are intersect.
 * Note that we do not count colinear as intersect here because no
 * requirement for that. We could do that if required in future.
 */
export function lineLineIntersect(
    a1x: number, a1y: number, a2x: number, a2y: number,
    b1x: number, b1y: number, b2x: number, b2y: number
): boolean {
    // let `vec_m` to be `vec_a2 - vec_a1` and `vec_n` to be `vec_b2 - vec_b1`.
    const mx = a2x - a1x;
    const my = a2y - a1y;
    const nx = b2x - b1x;
    const ny = b2y - b1y;

    // `vec_m` and `vec_n` are parallel iff
    //     exising `k` such that `vec_m = k · vec_n`, equivalent to `vec_m X vec_n = 0`.
    const nmCrossProduct = crossProduct2d(nx, ny, mx, my);
    if (nearZero(nmCrossProduct)) {
        return false;
    }

    // `vec_m` and `vec_n` are intersect iff
    //     existing `p` and `q` in [0, 1] such that `vec_a1 + p * vec_m = vec_b1 + q * vec_n`,
    //     such that `q = ((vec_a1 - vec_b1) X vec_m) / (vec_n X vec_m)`
    //           and `p = ((vec_a1 - vec_b1) X vec_n) / (vec_n X vec_m)`.
    const b1a1x = a1x - b1x;
    const b1a1y = a1y - b1y;
    const q = crossProduct2d(b1a1x, b1a1y, mx, my) / nmCrossProduct;
    if (q < 0 || q > 1) {
        return false;
    }
    const p = crossProduct2d(b1a1x, b1a1y, nx, ny) / nmCrossProduct;
    if (p < 0 || p > 1) {
        return false;
    }

    return true;
}

/**
 * Cross product of 2-dimension vector.
 */
function crossProduct2d(x1: number, y1: number, x2: number, y2: number) {
    return x1 * y2 - x2 * y1;
}

function nearZero(val: number) {
    return val <= (1e-6) && val >= -(1e-6);
}


/**
 * ECData stored on graphic element
 */
export interface ECData {
    dataIndex?: number;
    dataModel?: DataModel;
    eventData?: ECEventData;
    seriesIndex?: number;
    dataType?: string;
}

export const getECData = makeInner<ECData, Element>();

// Register built-in shapes. These shapes might be overwirtten
// by users, although we do not recommend that.
registerShape('circle', Circle);
registerShape('sector', Sector);
registerShape('ring', Ring);
registerShape('polygon', Polygon);
registerShape('polyline', Polyline);
registerShape('rect', Rect);
registerShape('line', Line);
registerShape('bezierCurve', BezierCurve);
registerShape('arc', Arc);

export {
    Group,
    ZRImage as Image,
    ZRText as Text,
    Circle,
    Sector,
    Ring,
    Polygon,
    Polyline,
    Rect,
    Line,
    BezierCurve,
    Arc,
    IncrementalDisplayable,
    CompoundPath,
    LinearGradient,
    RadialGradient,
    BoundingRect,
    OrientedBoundingRect,
    Point,
    Path
};<|MERGE_RESOLUTION|>--- conflicted
+++ resolved
@@ -61,14 +61,11 @@
     DataModel,
     ECEventData,
     ZRStyleProps,
-<<<<<<< HEAD
-    AnimationOption
-=======
+    AnimationOption,
     TextCommonOption,
     SeriesOption,
     ParsedValue,
     CallbackDataParams
->>>>>>> 9963aa4f
 } from './types';
 import GlobalModel from '../model/Global';
 import { makeInner } from './model';
@@ -81,11 +78,8 @@
     isArrayLike,
     map,
     defaults,
-<<<<<<< HEAD
-    indexOf
-=======
+    indexOf,
     isObject
->>>>>>> 9963aa4f
 } from 'zrender/src/core/util';
 import * as numberUtil from './number';
 import SeriesModel from '../model/Series';
@@ -383,26 +377,7 @@
         return;
     }
 
-<<<<<<< HEAD
     el.useState('emphasis', true);
-=======
-    if (emphasisStyle && (currentFill || currentStroke)) {
-        if (!hasFillOrStroke(emphasisStyle.fill)) {
-            disp.style.fill = liftColor(currentFill);
-        }
-        if (!hasFillOrStroke(emphasisStyle.stroke)) {
-            disp.style.stroke = liftColor(currentStroke);
-        }
-        const z2EmphasisLift = (disp as ECElement).z2EmphasisLift;
-        disp.z2 += z2EmphasisLift != null ? z2EmphasisLift : Z2_EMPHASIS_LIFT;
-    }
-
-    const textContent = el.getTextContent();
-    if (textContent) {
-        const z2EmphasisLift = (textContent as ECElement).z2EmphasisLift;
-        textContent.z2 += z2EmphasisLift != null ? z2EmphasisLift : Z2_EMPHASIS_LIFT;
-    }
->>>>>>> 9963aa4f
     // TODO hover layer
 }
 
@@ -503,7 +478,9 @@
             }
         }
         if (state) {
-            state.z2 = this.z2 + Z2_EMPHASIS_LIFT;
+            const z2EmphasisLift = (this as ECElement).z2EmphasisLift;
+            // TODO Share with textContent?
+            state.z2 = this.z2 + z2EmphasisLift != null ? z2EmphasisLift : Z2_EMPHASIS_LIFT;
         }
     }
 
@@ -687,28 +664,19 @@
         getFormattedLabel: (
             // In MapDraw case it can be string (region name)
             labelDataIndex: LDI,
-<<<<<<< HEAD
             status: DisplayState,
             dataType?: string,
             labelDimIndex?: number,
-            formatter?: string | ((params: object) => string)
-=======
-            state: DisplayState,
-            dataType: string,
-            labelDimIndex: number,
-            labelProp: string,
+            formatter?: string | ((params: object) => string),
             extendParams?: Partial<CallbackDataParams>
->>>>>>> 9963aa4f
         ) => string
         // getDataParams: (labelDataIndex: LDI, dataType?: string) => object
     },
     labelDataIndex?: LDI,
     labelDimIndex?: number
-    labelProp?: string
-}
-
-
-<<<<<<< HEAD
+}
+
+
 type LabelModel = Model<LabelOption & {
     formatter?: string | ((params: any) => string)
 }>;
@@ -718,25 +686,42 @@
 > & {
     formatter?: string | ((params: any) => string)
 }>;
-=======
-function getLabelText<LDI>(opt?: SetLabelStyleOpt<LDI>, interpolateValues?: ParsedValue | ParsedValue[]) {
+
+function getLabelText<LDI>(
+    opt?: SetLabelStyleOpt<LDI>,
+    normalModel: LabelModel,
+    emphasisModel: LabelModel,
+    interpolateValues?: ParsedValue | ParsedValue[]
+) {
     const labelFetcher = opt.labelFetcher;
     const labelDataIndex = opt.labelDataIndex;
     const labelDimIndex = opt.labelDimIndex;
-    const labelProp = opt.labelProp;
 
     let baseText;
     if (labelFetcher) {
-        baseText = labelFetcher.getFormattedLabel(labelDataIndex, 'normal', null, labelDimIndex, labelProp, {
-            value: interpolateValues
-        });
+        baseText = labelFetcher.getFormattedLabel(
+            labelDataIndex,
+            'normal',
+            null,
+            labelDimIndex,
+            normalModel && normalModel.get('formatter'),
+            {
+                value: interpolateValues
+            }
+        );
     }
     if (baseText == null) {
         baseText = isFunction(opt.defaultText) ? opt.defaultText(labelDataIndex, opt) : opt.defaultText;
     }
     const emphasisStyleText = retrieve2(
         labelFetcher
-            ? labelFetcher.getFormattedLabel(labelDataIndex, 'emphasis', null, labelDimIndex, labelProp)
+            ? labelFetcher.getFormattedLabel(
+                labelDataIndex,
+                'emphasis',
+                null,
+                labelDimIndex,
+                emphasisModel && emphasisModel.get('formatter')
+            )
             : null,
         baseText
     );
@@ -746,7 +731,6 @@
     };
 }
 
->>>>>>> 9963aa4f
 /**
  * Set normal styles and emphasis styles about text on target element
  * If target is a ZRText. It will create a new style object.
@@ -772,39 +756,11 @@
     opt = opt || EMPTY_OBJ;
     const isSetOnText = targetEl instanceof ZRText;
 
-    const labelFetcher = opt.labelFetcher;
-    const labelDataIndex = opt.labelDataIndex;
-    const labelDimIndex = opt.labelDimIndex;
-
     const showNormal = normalModel.getShallow('show');
     const showEmphasis = emphasisModel.getShallow('show');
 
     let richText = isSetOnText ? targetEl as ZRText : null;
     if (showNormal || showEmphasis) {
-<<<<<<< HEAD
-        let baseText;
-        if (labelFetcher) {
-            baseText = labelFetcher.getFormattedLabel(
-                labelDataIndex, 'normal', null, labelDimIndex,
-                normalModel.get('formatter')
-            );
-        }
-        if (baseText == null) {
-            baseText = isFunction(opt.defaultText) ? opt.defaultText(labelDataIndex, opt) : opt.defaultText;
-        }
-        const normalStyleText = baseText;
-        const emphasisStyleText = retrieve2(
-            labelFetcher
-                ? labelFetcher.getFormattedLabel(
-                    labelDataIndex, 'emphasis', null, labelDimIndex,
-                    emphasisModel.get('formatter')
-                )
-                : null,
-            baseText
-        );
-
-=======
->>>>>>> 9963aa4f
         if (!isSetOnText) {
             // Reuse the previous
             richText = targetEl.getTextContent();
@@ -855,7 +811,7 @@
         // auto slient is those cases.
         richText.silent = !!normalModel.getShallow('silent');
 
-        const labelText = getLabelText(opt);
+        const labelText = getLabelText(opt, normalModel, emphasisModel);
         normalStyle.text = labelText.normal;
         emphasisState.style.text = labelText.emphasis;
 
@@ -902,7 +858,7 @@
 export function createTextConfig(
     textStyle: TextStyleProps,
     textStyleModel: Model,
-    opt?: Pick<TextCommonParams, 'getTextPosition' | 'defaultOutsidePosition' | 'inheritColor'>,
+    opt?: Pick<TextCommonParams, 'defaultOutsidePosition' | 'inheritColor'>,
     isNotNormal?: boolean
 ) {
     opt = opt || {};
@@ -914,24 +870,11 @@
     );
     const labelOffset = textStyleModel.getShallow('offset');
 
-<<<<<<< HEAD
-    if (opt.getTextPosition) {
-        labelPosition = opt.getTextPosition(textStyleModel, isNotNormal);
-    }
-    else {
-        labelPosition = textStyleModel.getShallow('position')
-            || (isNotNormal ? null : 'inside');
-        // 'outside' is not a valid zr textPostion value, but used
-        // in bar series, and magic type should be considered.
-        labelPosition === 'outside' && (labelPosition = opt.defaultOutsidePosition || 'top');
-    }
-=======
     labelPosition = textStyleModel.getShallow('position')
-        || (isEmphasis ? null : 'inside');
+        || (isNotNormal ? null : 'inside');
     // 'outside' is not a valid zr textPostion value, but used
     // in bar series, and magric type should be considered.
     labelPosition === 'outside' && (labelPosition = opt.defaultOutsidePosition || 'top');
->>>>>>> 9963aa4f
 
     if (labelPosition != null) {
         textConfig.position = labelPosition;
@@ -1243,17 +1186,6 @@
         }
 
         duration > 0
-<<<<<<< HEAD
-            ? el.animateTo(props, {
-                duration,
-                delay: animationDelay || 0,
-                easing: animationEasing,
-                done: cb,
-                setToFinal: true,
-                force: !!cb
-            })
-            : (el.stopAnimation(), el.attr(props), cb && cb());
-=======
             ? (
                 isFrom
                     ? el.animateFrom(props, {
@@ -1270,11 +1202,11 @@
                         easing: animationEasing,
                         done: cb,
                         force: !!cb || !!during,
+                        setToFinal: true,
                         during: during
                     })
             )
             : (el.stopAnimation(), el.attr(props), cb && (cb as AnimateOrSetPropsOption['cb'])());
->>>>>>> 9963aa4f
     }
     else {
         el.stopAnimation();
@@ -1394,7 +1326,7 @@
                     defaultText: defaultTextGetter
                         ? defaultTextGetter(interpolated)
                         : interpolated + ''
-                }, interpolated);
+                }, labelModel, null, interpolated);
                 text.style.text = labelText.normal;
                 text.dirty();
             }
