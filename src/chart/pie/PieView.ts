
/*
* Licensed to the Apache Software Foundation (ASF) under one
* or more contributor license agreements.  See the NOTICE file
* distributed with this work for additional information
* regarding copyright ownership.  The ASF licenses this file
* to you under the Apache License, Version 2.0 (the
* "License"); you may not use this file except in compliance
* with the License.  You may obtain a copy of the License at
*
*   http://www.apache.org/licenses/LICENSE-2.0
*
* Unless required by applicable law or agreed to in writing,
* software distributed under the License is distributed on an
* "AS IS" BASIS, WITHOUT WARRANTIES OR CONDITIONS OF ANY
* KIND, either express or implied.  See the License for the
* specific language governing permissions and limitations
* under the License.
*/


import { clone, extend, retrieve3 } from 'zrender/src/core/util';
import * as graphic from '../../util/graphic';
import { setStatesStylesFromModel, toggleHoverEmphasis } from '../../util/states';
import ChartView from '../../view/Chart';
import GlobalModel from '../../model/Global';
import ExtensionAPI from '../../core/ExtensionAPI';
import { Payload, ColorString, CircleLayoutOptionMixin, SeriesOption } from '../../util/types';
import SeriesModel from '../../model/Series';
import SeriesData from '../../data/SeriesData';
import PieSeriesModel, {PieDataItemOption} from './PieSeries';
import labelLayout from './labelLayout';
import { setLabelLineStyle, getLabelLineStatesModels } from '../../label/labelGuideHelper';
import { setLabelStyle, getLabelStatesModels } from '../../label/labelStyle';
import { getSectorCornerRadius } from '../helper/sectorHelper';
import { saveOldStyle } from '../../animation/basicTransition';
import { getSeriesLayoutData } from './pieLayout';
<<<<<<< HEAD
=======
import { getCircleLayout } from '../../util/layout';
>>>>>>> 97f54eb2

/**
 * Piece of pie including Sector, Label, LabelLine
 */
class PiePiece extends graphic.Sector {

    constructor(data: SeriesData, idx: number, startAngle: number) {
        super();

        this.z2 = 2;

        const text = new graphic.Text();

        this.setTextContent(text);

        this.updateData(data, idx, startAngle, true);
    }

    updateData(data: SeriesData, idx: number, startAngle?: number, firstCreate?: boolean): void {
        const sector = this;

        const seriesModel = data.hostModel as PieSeriesModel;
        const itemModel = data.getItemModel<PieDataItemOption>(idx);
        const emphasisModel = itemModel.getModel('emphasis');
        const layout = data.getItemLayout(idx) as graphic.Sector['shape'];
        // cornerRadius & innerCornerRadius doesn't exist in the item layout. Use `0` if null value is specified.
        // see `setItemLayout` in `pieLayout.ts`.
        const sectorShape = extend(
            getSectorCornerRadius(itemModel.getModel('itemStyle'), layout, true),
            layout
        );

        // Ignore NaN data.
        if (isNaN(sectorShape.startAngle)) {
            // Use NaN shape to avoid drawing shape.
            sector.setShape(sectorShape);
            return;
        }

        if (firstCreate) {
            sector.setShape(sectorShape);

            const animationType = seriesModel.getShallow('animationType');
            if (seriesModel.ecModel.ssr) {
                // Use scale animation in SSR mode(opacity?)
                // Because CSS SVG animation doesn't support very customized shape animation.
                graphic.initProps(sector, {
                    scaleX: 0,
                    scaleY: 0
                }, seriesModel, { dataIndex: idx, isFrom: true});
                sector.originX = sectorShape.cx;
                sector.originY = sectorShape.cy;
            }
            else if (animationType === 'scale') {
                sector.shape.r = layout.r0;
                graphic.initProps(sector, {
                    shape: {
                        r: layout.r
                    }
                }, seriesModel, idx);
            }
            // Expansion
            else {
                if (startAngle != null) {
                    sector.setShape({ startAngle, endAngle: startAngle });
                    graphic.initProps(sector, {
                        shape: {
                            startAngle: layout.startAngle,
                            endAngle: layout.endAngle
                        }
                    }, seriesModel, idx);
                }
                else {
                    sector.shape.endAngle = layout.startAngle;
                    graphic.updateProps(sector, {
                        shape: {
                            endAngle: layout.endAngle
                        }
                    }, seriesModel, idx);
                }
            }
        }
        else {
            saveOldStyle(sector);
            // Transition animation from the old shape
            graphic.updateProps(sector, {
                shape: sectorShape
            }, seriesModel, idx);
        }

        sector.useStyle(data.getItemVisual(idx, 'style'));

        setStatesStylesFromModel(sector, itemModel);

        const midAngle = (layout.startAngle + layout.endAngle) / 2;
        const offset = seriesModel.get('selectedOffset');
        const dx = Math.cos(midAngle) * offset;
        const dy = Math.sin(midAngle) * offset;

        const cursorStyle = itemModel.getShallow('cursor');
        cursorStyle && sector.attr('cursor', cursorStyle);

        this._updateLabel(seriesModel, data, idx);

        sector.ensureState('emphasis').shape = extend({
            r: layout.r + (emphasisModel.get('scale')
                ? (emphasisModel.get('scaleSize') || 0) : 0)
        }, getSectorCornerRadius(emphasisModel.getModel('itemStyle'), layout));
        extend(sector.ensureState('select'), {
            x: dx,
            y: dy,
            shape: getSectorCornerRadius(itemModel.getModel(['select', 'itemStyle']), layout)
        });
        extend(sector.ensureState('blur'), {
            shape: getSectorCornerRadius(itemModel.getModel(['blur', 'itemStyle']), layout)
        });

        const labelLine = sector.getTextGuideLine();
        const labelText = sector.getTextContent();

        labelLine && extend(labelLine.ensureState('select'), {
            x: dx,
            y: dy
        });
        // TODO: needs dx, dy in zrender?
        extend(labelText.ensureState('select'), {
            x: dx,
            y: dy
        });

        toggleHoverEmphasis(
            this, emphasisModel.get('focus'), emphasisModel.get('blurScope'), emphasisModel.get('disabled')
        );
    }

    private _updateLabel(seriesModel: PieSeriesModel, data: SeriesData, idx: number): void {
        const sector = this;
        const itemModel = data.getItemModel<PieDataItemOption>(idx);
        const labelLineModel = itemModel.getModel('labelLine');

        const style = data.getItemVisual(idx, 'style');
        const visualColor = style && style.fill as ColorString;
        const visualOpacity = style && style.opacity;

        setLabelStyle(
            sector,
            getLabelStatesModels(itemModel),
            {
                labelFetcher: data.hostModel as PieSeriesModel,
                labelDataIndex: idx,
                inheritColor: visualColor,
                defaultOpacity: visualOpacity,
                defaultText: seriesModel.getFormattedLabel(idx, 'normal')
                    || data.getName(idx)
            }
        );
        const labelText = sector.getTextContent();

        // Set textConfig on sector.
        sector.setTextConfig({
            // reset position, rotation
            position: null,
            rotation: null
        });

        // Make sure update style on labelText after setLabelStyle.
        // Because setLabelStyle will replace a new style on it.
        labelText.attr({
            z2: 10
        });

        const labelPosition = itemModel.get(['label', 'position']);
        if (labelPosition !== 'outside' && labelPosition !== 'outer') {
            sector.removeTextGuideLine();
        }
        else {
            let polyline = this.getTextGuideLine();
            if (!polyline) {
                polyline = new graphic.Polyline();
                this.setTextGuideLine(polyline);
            }

            // Default use item visual color
            setLabelLineStyle(this, getLabelLineStatesModels(itemModel), {
                stroke: visualColor,
                opacity: retrieve3(labelLineModel.get(['lineStyle', 'opacity']), visualOpacity, 1)
            });
        }
    }
}


// Pie view
class PieView extends ChartView {

    static type = 'pie';

    ignoreLabelLineUpdate = true;

    private _data: SeriesData;
    private _emptyCircleSector: graphic.Sector;

    render(seriesModel: PieSeriesModel, ecModel: GlobalModel, api: ExtensionAPI, payload: Payload): void {
        const data = seriesModel.getData();

        const oldData = this._data;
        const group = this.group;

        let startAngle: number;
        // First render
        if (!oldData && data.count() > 0) {
            let shape = data.getItemLayout(0) as graphic.Sector['shape'];
            for (let s = 1; isNaN(shape && shape.startAngle) && s < data.count(); ++s) {
                shape = data.getItemLayout(s);
            }
            if (shape) {
                startAngle = shape.startAngle;
            }
        }

        // remove empty-circle if it exists
        if (this._emptyCircleSector) {
            group.remove(this._emptyCircleSector);
        }
        // when all data are filtered, show lightgray empty circle
        if (data.count() === 0 && seriesModel.get('showEmptyCircle')) {
            const layoutData = getSeriesLayoutData(seriesModel);
            const sector = new graphic.Sector({
<<<<<<< HEAD
                shape: clone(layoutData)
=======
                shape: extend(
                    getCircleLayout(
                        seriesModel as unknown as SeriesModel<CircleLayoutOptionMixin & SeriesOption<unknown>>, api
                    ),
                    layoutData
                )
>>>>>>> 97f54eb2
            });
            sector.useStyle(seriesModel.getModel('emptyCircleStyle').getItemStyle());
            this._emptyCircleSector = sector;
            group.add(sector);
        }

        data.diff(oldData)
            .add(function (idx) {
                const piePiece = new PiePiece(data, idx, startAngle);

                data.setItemGraphicEl(idx, piePiece);

                group.add(piePiece);
            })
            .update(function (newIdx, oldIdx) {
                const piePiece = oldData.getItemGraphicEl(oldIdx) as PiePiece;

                piePiece.updateData(data, newIdx, startAngle);

                piePiece.off('click');

                group.add(piePiece);
                data.setItemGraphicEl(newIdx, piePiece);
            })
            .remove(function (idx) {
                const piePiece = oldData.getItemGraphicEl(idx);
                graphic.removeElementWithFadeOut(piePiece, seriesModel, idx);
            })
            .execute();

        labelLayout(seriesModel);

        // Always use initial animation.
        if (seriesModel.get('animationTypeUpdate') !== 'expansion') {
            this._data = data;
        }
    }

    dispose() {}

    containPoint(point: number[], seriesModel: PieSeriesModel): boolean {
        const data = seriesModel.getData();
        const itemLayout = data.getItemLayout(0);
        if (itemLayout) {
            const dx = point[0] - itemLayout.cx;
            const dy = point[1] - itemLayout.cy;
            const radius = Math.sqrt(dx * dx + dy * dy);
            return radius <= itemLayout.r && radius >= itemLayout.r0;
        }
    }
}

export default PieView;<|MERGE_RESOLUTION|>--- conflicted
+++ resolved
@@ -26,7 +26,6 @@
 import GlobalModel from '../../model/Global';
 import ExtensionAPI from '../../core/ExtensionAPI';
 import { Payload, ColorString, CircleLayoutOptionMixin, SeriesOption } from '../../util/types';
-import SeriesModel from '../../model/Series';
 import SeriesData from '../../data/SeriesData';
 import PieSeriesModel, {PieDataItemOption} from './PieSeries';
 import labelLayout from './labelLayout';
@@ -35,10 +34,7 @@
 import { getSectorCornerRadius } from '../helper/sectorHelper';
 import { saveOldStyle } from '../../animation/basicTransition';
 import { getSeriesLayoutData } from './pieLayout';
-<<<<<<< HEAD
-=======
-import { getCircleLayout } from '../../util/layout';
->>>>>>> 97f54eb2
+
 
 /**
  * Piece of pie including Sector, Label, LabelLine
@@ -267,16 +263,7 @@
         if (data.count() === 0 && seriesModel.get('showEmptyCircle')) {
             const layoutData = getSeriesLayoutData(seriesModel);
             const sector = new graphic.Sector({
-<<<<<<< HEAD
                 shape: clone(layoutData)
-=======
-                shape: extend(
-                    getCircleLayout(
-                        seriesModel as unknown as SeriesModel<CircleLayoutOptionMixin & SeriesOption<unknown>>, api
-                    ),
-                    layoutData
-                )
->>>>>>> 97f54eb2
             });
             sector.useStyle(seriesModel.getModel('emptyCircleStyle').getItemStyle());
             this._emptyCircleSector = sector;
