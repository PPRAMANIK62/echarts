/*
* Licensed to the Apache Software Foundation (ASF) under one
* or more contributor license agreements.  See the NOTICE file
* distributed with this work for additional information
* regarding copyright ownership.  The ASF licenses this file
* to you under the Apache License, Version 2.0 (the
* "License"); you may not use this file except in compliance
* with the License.  You may obtain a copy of the License at
*
*   http://www.apache.org/licenses/LICENSE-2.0
*
* Unless required by applicable law or agreed to in writing,
* software distributed under the License is distributed on an
* "AS IS" BASIS, WITHOUT WARRANTIES OR CONDITIONS OF ANY
* KIND, either express or implied.  See the License for the
* specific language governing permissions and limitations
* under the License.
*/

import * as zrUtil from 'zrender/src/core/util';
import SymbolDraw, { ListForSymbolDraw } from '../helper/SymbolDraw';
import LineDraw from '../helper/LineDraw';
import RoamController, { RoamControllerHost } from '../../component/helper/RoamController';
import * as roamHelper from '../../component/helper/roamHelper';
import {onIrrelevantElement} from '../../component/helper/cursorHelper';
import * as graphic from '../../util/graphic';
import adjustEdge from './adjustEdge';
import {getNodeGlobalScale} from './graphHelper';
import ChartView from '../../view/Chart';
import GlobalModel from '../../model/Global';
import ExtensionAPI from '../../core/ExtensionAPI';
import GraphSeriesModel, { GraphNodeItemOption, GraphEdgeItemOption } from './GraphSeries';
import { CoordinateSystem } from '../../coord/CoordinateSystem';
import View from '../../coord/View';
import Symbol from '../helper/Symbol';
import SeriesData from '../../data/SeriesData';
import Line from '../helper/Line';
import { getECData } from '../../util/innerStore';

import { simpleLayoutEdge } from './simpleLayoutHelper';
import { circularLayout, rotateNodeLabel } from './circularLayoutHelper';

function isViewCoordSys(coordSys: CoordinateSystem): coordSys is View {
    return coordSys.type === 'view';
}

class GraphView extends ChartView {

    static readonly type = 'graph';
    readonly type = GraphView.type;

    private _symbolDraw: SymbolDraw;
    private _lineDraw: LineDraw;

    private _controller: RoamController;
    private _controllerHost: RoamControllerHost;

    private _firstRender: boolean;

    private _model: GraphSeriesModel;

    private _layoutTimeout: number;

    private _layouting: boolean;

    init(ecModel: GlobalModel, api: ExtensionAPI) {
        const symbolDraw = new SymbolDraw();
        const lineDraw = new LineDraw();
        const group = this.group;

        this._controller = new RoamController(api.getZr());
        this._controllerHost = {
            target: group
        } as RoamControllerHost;

        group.add(symbolDraw.group);
        group.add(lineDraw.group);

        this._symbolDraw = symbolDraw;
        this._lineDraw = lineDraw;

        this._firstRender = true;
    }

    render(seriesModel: GraphSeriesModel, ecModel: GlobalModel, api: ExtensionAPI) {
        const coordSys = seriesModel.coordinateSystem;

        this._model = seriesModel;

        const symbolDraw = this._symbolDraw;
        const lineDraw = this._lineDraw;

        const group = this.group;

        if (isViewCoordSys(coordSys)) {
            const groupNewProp = {
                x: coordSys.x, y: coordSys.y,
                scaleX: coordSys.scaleX, scaleY: coordSys.scaleY
            };
            if (this._firstRender) {
                group.attr(groupNewProp);
            }
            else {
                graphic.updateProps(group, groupNewProp, seriesModel);
            }
        }
        // Fix edge contact point with node
        adjustEdge(seriesModel.getGraph(), getNodeGlobalScale(seriesModel));

        const data = seriesModel.getData();
        symbolDraw.updateData(data as ListForSymbolDraw);

        const edgeData = seriesModel.getEdgeData();
        // TODO: TYPE
        lineDraw.updateData(edgeData as SeriesData);

        this._updateNodeAndLinkScale();

        this._updateController(seriesModel, ecModel, api);

        clearTimeout(this._layoutTimeout);
        const forceLayout = seriesModel.forceLayout;
        const layoutAnimation = seriesModel.get(['force', 'layoutAnimation']);
        if (forceLayout) {
            this._startForceLayoutIteration(forceLayout, layoutAnimation);
        }

        const layout = seriesModel.get('layout');

        data.graph.eachNode((node) => {
            const idx = node.dataIndex;
            const el = node.getGraphicEl() as Symbol;
            const itemModel = node.getModel<GraphNodeItemOption>();

            if (!el) {
                return;
            }

            // Update draggable
            el.off('drag').off('dragend');
            const draggable = itemModel.get('draggable');
            if (draggable) {
                el.on('drag', (e) => {
                    switch (layout) {
                        case 'force':
                            forceLayout.warmUp();
                            !this._layouting
                                && this._startForceLayoutIteration(forceLayout, layoutAnimation);
                            forceLayout.setFixed(idx);
                            // Write position back to layout
                            data.setItemLayout(idx, [el.x, el.y]);
                            break;
                        case 'circular':
                            data.setItemLayout(idx, [el.x, el.y]);
                            // mark node fixed
                            node.setLayout({ fixed: true }, true);
                            // recalculate circular layout
                            circularLayout(seriesModel, 'symbolSize', node, [e.offsetX, e.offsetY]);
                            this.updateLayout(seriesModel);
                            break;
                        case 'none':
                        default:
                            data.setItemLayout(idx, [el.x, el.y]);
                            // update edge
                            simpleLayoutEdge(seriesModel.getGraph(), seriesModel);
                            this.updateLayout(seriesModel);
                            break;
                    }
                }).on('dragend', () => {
                    if (forceLayout) {
                        forceLayout.setUnfixed(idx);
                    }
                });
            }
<<<<<<< HEAD
            el.setDraggable(draggable);
=======
            el.setDraggable(draggable && !!forceLayout, !!itemModel.get('cursor'));
>>>>>>> 4a521998

            const focus = itemModel.get(['emphasis', 'focus']);

            if (focus === 'adjacency') {
                getECData(el).focus = node.getAdjacentDataIndices();
            }
        });

        data.graph.eachEdge(function (edge) {
            const el = edge.getGraphicEl() as Line;
            const focus = edge.getModel<GraphEdgeItemOption>().get(['emphasis', 'focus']);

            if (!el) {
                return;
            }

            if (focus === 'adjacency') {
                getECData(el).focus = {
                    edge: [edge.dataIndex],
                    node: [edge.node1.dataIndex, edge.node2.dataIndex]
                };
            }
        });

        const circularRotateLabel = seriesModel.get('layout') === 'circular'
            && seriesModel.get(['circular', 'rotateLabel']);
        const cx = data.getLayout('cx');
        const cy = data.getLayout('cy');
        data.graph.eachNode((node) => {
            rotateNodeLabel(node, circularRotateLabel, cx, cy);
        });

        this._firstRender = false;
    }

    dispose() {
        this._controller && this._controller.dispose();
        this._controllerHost = null;
    }

    _startForceLayoutIteration(
        forceLayout: GraphSeriesModel['forceLayout'],
        layoutAnimation?: boolean
    ) {
        const self = this;
        (function step() {
            forceLayout.step(function (stopped) {
                self.updateLayout(self._model);
                (self._layouting = !stopped) && (
                    layoutAnimation
                        ? (self._layoutTimeout = setTimeout(step, 16) as any)
                        : step()
                );
            });
        })();
    }

    _updateController(
        seriesModel: GraphSeriesModel,
        ecModel: GlobalModel,
        api: ExtensionAPI
    ) {
        const controller = this._controller;
        const controllerHost = this._controllerHost;
        const group = this.group;

        controller.setPointerChecker(function (e, x, y) {
            const rect = group.getBoundingRect();
            rect.applyTransform(group.transform);
            return rect.contain(x, y)
                && !onIrrelevantElement(e, api, seriesModel);
        });

        if (!isViewCoordSys(seriesModel.coordinateSystem)) {
            controller.disable();
            return;
        }
        controller.enable(seriesModel.get('roam'));
        controllerHost.zoomLimit = seriesModel.get('scaleLimit');
        controllerHost.zoom = seriesModel.coordinateSystem.getZoom();

        controller
            .off('pan')
            .off('zoom')
            .on('pan', (e) => {
                roamHelper.updateViewOnPan(controllerHost, e.dx, e.dy);
                api.dispatchAction({
                    seriesId: seriesModel.id,
                    type: 'graphRoam',
                    dx: e.dx,
                    dy: e.dy
                });
            })
            .on('zoom', (e) => {
                roamHelper.updateViewOnZoom(controllerHost, e.scale, e.originX, e.originY);
                api.dispatchAction({
                    seriesId: seriesModel.id,
                    type: 'graphRoam',
                    zoom: e.scale,
                    originX: e.originX,
                    originY: e.originY
                });
                this._updateNodeAndLinkScale();
                adjustEdge(seriesModel.getGraph(), getNodeGlobalScale(seriesModel));
                this._lineDraw.updateLayout();
                // Only update label layout on zoom
                api.updateLabelLayout();
            });
    }

    _updateNodeAndLinkScale() {
        const seriesModel = this._model;
        const data = seriesModel.getData();

        const nodeScale = getNodeGlobalScale(seriesModel);

        data.eachItemGraphicEl(function (el: Symbol, idx) {
            el && el.setSymbolScale(nodeScale);
        });
    }

    updateLayout(seriesModel: GraphSeriesModel) {
        adjustEdge(seriesModel.getGraph(), getNodeGlobalScale(seriesModel));

        this._symbolDraw.updateLayout();
        this._lineDraw.updateLayout();
    }

    remove(ecModel: GlobalModel, api: ExtensionAPI) {
        this._symbolDraw && this._symbolDraw.remove();
        this._lineDraw && this._lineDraw.remove();
    }
}

export default GraphView;<|MERGE_RESOLUTION|>--- conflicted
+++ resolved
@@ -172,11 +172,7 @@
                     }
                 });
             }
-<<<<<<< HEAD
-            el.setDraggable(draggable);
-=======
             el.setDraggable(draggable && !!forceLayout, !!itemModel.get('cursor'));
->>>>>>> 4a521998
 
             const focus = itemModel.get(['emphasis', 'focus']);
 
