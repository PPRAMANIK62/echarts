/*
* Licensed to the Apache Software Foundation (ASF) under one
* or more contributor license agreements.  See the NOTICE file
* distributed with this work for additional information
* regarding copyright ownership.  The ASF licenses this file
* to you under the Apache License, Version 2.0 (the
* "License"); you may not use this file except in compliance
* with the License.  You may obtain a copy of the License at
*
*   http://www.apache.org/licenses/LICENSE-2.0
*
* Unless required by applicable law or agreed to in writing,
* software distributed under the License is distributed on an
* "AS IS" BASIS, WITHOUT WARRANTIES OR CONDITIONS OF ANY
* KIND, either express or implied.  See the License for the
* specific language governing permissions and limitations
* under the License.
*/

import {
<<<<<<< HEAD
    hasOwn, assert, isString, retrieve2, retrieve3, defaults, each, keys, isArrayLike, bind, eqNaN
=======
    hasOwn, assert, isString, retrieve2, retrieve3, defaults, each, keys, isArrayLike, bind, logError, isFunction
>>>>>>> 9be4a394
} from 'zrender/src/core/util';
import * as graphicUtil from '../util/graphic';
import { setDefaultStateProxy, enableHoverEmphasis } from '../util/states';
import * as labelStyleHelper from '../label/labelStyle';
import {getDefaultLabel} from './helper/labelHelper';
import createListFromArray from './helper/createListFromArray';
import {getLayoutOnAxis} from '../layout/barGrid';
import DataDiffer from '../data/DataDiffer';
import SeriesModel from '../model/Series';
import Model from '../model/Model';
import ChartView from '../view/Chart';
import {createClipPath} from './helper/createClipPathFromCoordSys';
import {
    EventQueryItem, ECEvent, SeriesOption, SeriesOnCartesianOptionMixin,
    SeriesOnPolarOptionMixin, SeriesOnSingleOptionMixin, SeriesOnGeoOptionMixin,
    SeriesOnCalendarOptionMixin, ItemStyleOption, SeriesEncodeOptionMixin,
    SeriesTooltipOption,
    DimensionLoose,
    ParsedValue,
    Dictionary,
    CallbackDataParams,
    Payload,
    StageHandlerProgressParams,
    LabelOption,
    ViewRootGroup,
    OptionDataValue,
    ZRStyleProps,
    DisplayState,
    ECElement,
    DisplayStateNonNormal,
    BlurScope,
    SeriesDataType
} from '../util/types';
import Element, { ElementProps, ElementTextConfig } from 'zrender/src/Element';
import prepareCartesian2d from '../coord/cartesian/prepareCustom';
import prepareGeo from '../coord/geo/prepareCustom';
import prepareSingleAxis from '../coord/single/prepareCustom';
import preparePolar from '../coord/polar/prepareCustom';
import prepareCalendar from '../coord/calendar/prepareCustom';
import ComponentModel from '../model/Component';
import List, { DefaultDataVisual } from '../data/List';
import GlobalModel from '../model/Global';
import { makeInner, normalizeToArray } from '../util/model';
import ExtensionAPI from '../ExtensionAPI';
import Displayable from 'zrender/src/graphic/Displayable';
import Axis2D from '../coord/cartesian/Axis2D';
import { RectLike } from 'zrender/src/core/BoundingRect';
import { PathProps } from 'zrender/src/graphic/Path';
import { ImageStyleProps } from 'zrender/src/graphic/Image';
import { CoordinateSystem } from '../coord/CoordinateSystem';
import { TextStyleProps } from 'zrender/src/graphic/Text';
import {
    convertToEC4StyleForCustomSerise,
    isEC4CompatibleStyle,
    convertFromEC4CompatibleStyle,
    LegacyStyleProps,
    warnDeprecated
} from '../util/styleCompat';
import Transformable from 'zrender/src/core/Transformable';
import { ItemStyleProps } from '../model/mixin/itemStyle';
import { cloneValue } from 'zrender/src/animation/Animator';
<<<<<<< HEAD
import { warn } from '../util/log';
=======
import { morphPath } from 'zrender/src/tool/morphPath';
>>>>>>> 9be4a394


const inner = makeInner<{
    info: CustomExtraElementInfo;
    customPathData: string;
    customGraphicType: string;
    customImagePath: CustomImageOption['style']['image'];
    // customText: string;
    txConZ2Set: number;
    leaveToProps: ElementProps;
    userDuring: CustomBaseElementOption['during'];
}, Element>();

type CustomExtraElementInfo = Dictionary<unknown>;
const TRANSFORM_PROPS = {
    x: 1,
    y: 1,
    scaleX: 1,
    scaleY: 1,
    originX: 1,
    originY: 1,
    rotation: 1
} as const;
type TransformProps = keyof typeof TRANSFORM_PROPS;
const transformPropNamesStr = keys(TRANSFORM_PROPS).join(', ');

type TransitionAnyProps = string | string[];
type TransitionTransformProps = TransformProps | TransformProps[];
// Do not declare "Dictionary" in TransitionAnyOption to restrict the type check.
type TransitionAnyOption = {
    transition?: TransitionAnyProps;
    enterFrom?: Dictionary<unknown>;
    leaveTo?: Dictionary<unknown>;
};
type TransitionTransformOption = {
    transition?: TransitionTransformProps;
    enterFrom?: Dictionary<unknown>;
    leaveTo?: Dictionary<unknown>;
};
type ShapeMorphingOption = {
    /**
     * If do shape morphing animation when type is changed.
     * Only available on path.
     */
    morph?: boolean
};

interface CustomBaseElementOption extends Partial<Pick<
    Element, TransformProps | 'silent' | 'ignore' | 'textConfig'
>>, TransitionTransformOption {
    // element type, mandatory.
    type: string;
    id?: string;
    // For animation diff.
    name?: string;
    info?: CustomExtraElementInfo;
    // `false` means remove the textContent.
    textContent?: CustomTextOption | false;
    // `false` means remove the clipPath
    clipPath?: CustomZRPathOption | false;
    // `extra` can be set in any el option for custom prop for annimation duration.
    extra?: TransitionAnyOption;
    // updateDuringAnimation
    during?(params: typeof customDuringAPI): void;

    focus?: 'none' | 'self' | 'series' | ArrayLike<number>
    blurScope?: BlurScope
};
interface CustomDisplayableOption extends CustomBaseElementOption, Partial<Pick<
    Displayable, 'zlevel' | 'z' | 'z2' | 'invisible'
>> {
    style?: ZRStyleProps & TransitionAnyOption;
    // `false` means remove emphasis trigger.
    styleEmphasis?: ZRStyleProps | false;
    emphasis?: CustomDisplayableOptionOnState;
    blur?: CustomDisplayableOptionOnState;
    select?: CustomDisplayableOptionOnState;
}
interface CustomDisplayableOptionOnState extends Partial<Pick<
    Displayable, TransformProps | 'textConfig' | 'z2'
>> {
    // `false` means remove emphasis trigger.
    style?: (ZRStyleProps & TransitionAnyOption) | false;
}
interface CustomGroupOption extends CustomBaseElementOption {
    type: 'group';
    width?: number;
    height?: number;
    // @deprecated
    diffChildrenByName?: boolean;
    // Can only set focus, blur on the root element.
    children: Omit<CustomElementOption, 'focus' | 'blurScope'>[];
    $mergeChildren: false | 'byName' | 'byIndex';
}
interface CustomZRPathOption extends CustomDisplayableOption, ShapeMorphingOption {
    shape?: PathProps['shape'] & TransitionAnyOption;
}
interface CustomSVGPathOption extends CustomDisplayableOption, ShapeMorphingOption {
    type: 'path';
    shape?: {
        // SVG Path, like 'M0,0 L0,-20 L70,-1 L70,0 Z'
        pathData?: string;
        // "d" is the alias of `pathData` follows the SVG convention.
        d?: string;
        layout?: 'center' | 'cover';
        x?: number;
        y?: number;
        width?: number;
        height?: number;
    } & TransitionAnyOption;
}
interface CustomImageOption extends CustomDisplayableOption {
    type: 'image';
    style?: ImageStyleProps & TransitionAnyOption;
    emphasis?: CustomImageOptionOnState;
    blur?: CustomImageOptionOnState;
    select?: CustomImageOptionOnState;
}
interface CustomImageOptionOnState extends CustomDisplayableOptionOnState {
    style?: ImageStyleProps & TransitionAnyOption;
}
interface CustomTextOption extends CustomDisplayableOption {
    type: 'text';
}
type CustomElementOption = CustomZRPathOption | CustomSVGPathOption | CustomImageOption | CustomTextOption;
type CustomElementOptionOnState = CustomDisplayableOptionOnState | CustomImageOptionOnState;


interface CustomSeriesRenderItemAPI extends
        CustomSeriesRenderItemCoordinateSystemAPI,
        Pick<ExtensionAPI, 'getWidth' | 'getHeight' | 'getZr' | 'getDevicePixelRatio'> {
    value(dim: DimensionLoose, dataIndexInside?: number): ParsedValue;
    style(userProps?: ZRStyleProps, dataIndexInside?: number): ZRStyleProps;
    styleEmphasis(userProps?: ZRStyleProps, dataIndexInside?: number): ZRStyleProps;
    visual(visualType: string, dataIndexInside?: number): ReturnType<List['getItemVisual']>;
    barLayout(opt: Omit<Parameters<typeof getLayoutOnAxis>[0], 'axis'>): ReturnType<typeof getLayoutOnAxis>;
    currentSeriesIndices(): ReturnType<GlobalModel['getCurrentSeriesIndices']>;
    font(opt: Parameters<typeof labelStyleHelper.getFont>[0]): ReturnType<typeof labelStyleHelper.getFont>;
}
interface CustomSeriesRenderItemParamsCoordSys {
    type: string;
    // And extra params for each coordinate systems.
}
interface CustomSeriesRenderItemCoordinateSystemAPI {
    coord(
        data: OptionDataValue | OptionDataValue[],
        clamp?: boolean
    ): number[];
    size?(
        dataSize: OptionDataValue | OptionDataValue[],
        dataItem: OptionDataValue | OptionDataValue[]
    ): number | number[];
}
interface CustomSeriesRenderItemParams {
    context: Dictionary<unknown>;
    seriesId: string;
    seriesName: string;
    seriesIndex: number;
    coordSys: CustomSeriesRenderItemParamsCoordSys;
    dataInsideLength: number;
    encode: ReturnType<typeof wrapEncodeDef>;
}
type CustomSeriesRenderItem = (
    params: CustomSeriesRenderItemParams,
    api: CustomSeriesRenderItemAPI
) => CustomElementOption;

interface CustomSeriesStateOption {
    itemStyle?: ItemStyleOption;
    label?: LabelOption;
}

export interface CustomSeriesOption extends
    SeriesOption<never>,    // don't support StateOption in custom series.
    SeriesEncodeOptionMixin,
    SeriesOnCartesianOptionMixin,
    SeriesOnPolarOptionMixin,
    SeriesOnSingleOptionMixin,
    SeriesOnGeoOptionMixin,
    SeriesOnCalendarOptionMixin {

    type?: 'custom'

    // If set as 'none', do not depends on coord sys.
    coordinateSystem?: string | 'none';

    renderItem?: CustomSeriesRenderItem;

    // Only works on polar and cartesian2d coordinate system.
    clip?: boolean;

    // FIXME needed?
    tooltip?: SeriesTooltipOption;
}

interface LegacyCustomSeriesOption extends SeriesOption<CustomSeriesStateOption>, CustomSeriesStateOption {}


interface LooseElementProps extends ElementProps {
    style?: ZRStyleProps;
    shape?: Dictionary<unknown>;
}

// Also compat with ec4, where
// `visual('color') visual('borderColor')` is supported.
const STYLE_VISUAL_TYPE = {
    color: 'fill',
    borderColor: 'stroke'
} as const;

const VISUAL_PROPS = {
    symbol: 1,
    symbolSize: 1,
    symbolKeepAspect: 1,
    legendSymbol: 1,
    visualMeta: 1,
    liftZ: 1
} as const;

const EMPHASIS = 'emphasis' as const;
const NORMAL = 'normal' as const;
const BLUR = 'blur' as const;
const SELECT = 'select' as const;
const STATES = [NORMAL, EMPHASIS, BLUR, SELECT] as const;
const PATH_ITEM_STYLE = {
    normal: ['itemStyle'],
    emphasis: [EMPHASIS, 'itemStyle'],
    blur: [BLUR, 'itemStyle'],
    select: [SELECT, 'itemStyle']
} as const;
const PATH_LABEL = {
    normal: ['label'],
    emphasis: [EMPHASIS, 'label'],
    blur: [BLUR, 'label'],
    select: [SELECT, 'label']
} as const;
// Use prefix to avoid index to be the same as el.name,
// which will cause weird update animation.
const GROUP_DIFF_PREFIX = 'e\0\0';

type AttachedTxInfo = {
    isLegacy: boolean;
    normal: {
        cfg: ElementTextConfig;
        conOpt: CustomElementOption | false;
    };
    emphasis: {
        cfg: ElementTextConfig;
        conOpt: CustomElementOptionOnState;
    };
    blur: {
        cfg: ElementTextConfig;
        conOpt: CustomElementOptionOnState;
    };
    select: {
        cfg: ElementTextConfig;
        conOpt: CustomElementOptionOnState;
    };
};
const attachedTxInfoTmp = {
    normal: {},
    emphasis: {},
    blur: {},
    select: {}
} as AttachedTxInfo;

const LEGACY_TRANSFORM_PROPS = {
    position: ['x', 'y'],
    scale: ['scaleX', 'scaleY'],
    origin: ['originX', 'originY']
} as const;
type LegacyTransformProp = keyof typeof LEGACY_TRANSFORM_PROPS;

export type PrepareCustomInfo = (coordSys: CoordinateSystem) => {
    coordSys: CustomSeriesRenderItemParamsCoordSys;
    api: CustomSeriesRenderItemCoordinateSystemAPI
};

/**
 * To reduce total package size of each coordinate systems, the modules `prepareCustom`
 * of each coordinate systems are not required by each coordinate systems directly, but
 * required by the module `custom`.
 *
 * prepareInfoForCustomSeries {Function}: optional
 *     @return {Object} {coordSys: {...}, api: {
 *         coord: function (data, clamp) {}, // return point in global.
 *         size: function (dataSize, dataItem) {} // return size of each axis in coordSys.
 *     }}
 */
const prepareCustoms: Dictionary<PrepareCustomInfo> = {
    cartesian2d: prepareCartesian2d,
    geo: prepareGeo,
    singleAxis: prepareSingleAxis,
    polar: preparePolar,
    calendar: prepareCalendar
};

class CustomSeriesModel extends SeriesModel<CustomSeriesOption> {

    static type = 'series.custom';
    readonly type = CustomSeriesModel.type;

    static dependencies = ['grid', 'polar', 'geo', 'singleAxis', 'calendar'];

    // preventAutoZ = true;

    currentZLevel: number;
    currentZ: number;

    static defaultOption: CustomSeriesOption = {
        coordinateSystem: 'cartesian2d', // Can be set as 'none'
        zlevel: 0,
        z: 2,
        legendHoverLink: true,

        // Custom series will not clip by default.
        // Some case will use custom series to draw label
        // For example https://echarts.apache.org/examples/en/editor.html?c=custom-gantt-flight
        clip: false

        // Cartesian coordinate system
        // xAxisIndex: 0,
        // yAxisIndex: 0,

        // Polar coordinate system
        // polarIndex: 0,

        // Geo coordinate system
        // geoIndex: 0,
    };

    optionUpdated() {
        this.currentZLevel = this.get('zlevel', true);
        this.currentZ = this.get('z', true);
    }

    getInitialData(option: CustomSeriesOption, ecModel: GlobalModel): List {
        return createListFromArray(this.getSource(), this);
    }

    getDataParams(dataIndex: number, dataType?: SeriesDataType, el?: Element): CallbackDataParams & {
        info: CustomExtraElementInfo
    } {
        const params = super.getDataParams(dataIndex, dataType) as ReturnType<CustomSeriesModel['getDataParams']>;
        el && (params.info = inner(el).info);
        return params;
    }
}

ComponentModel.registerClass(CustomSeriesModel);



class CustomSeriesView extends ChartView {

    static type = 'custom';
    readonly type = CustomSeriesView.type;

    private _data: List;


    render(
        customSeries: CustomSeriesModel,
        ecModel: GlobalModel,
        api: ExtensionAPI,
        payload: Payload
    ): void {
        const oldData = this._data;
        const data = customSeries.getData();
        const group = this.group;
        const renderItem = makeRenderItem(customSeries, data, ecModel, api);

        // By default, merge mode is applied. In most cases, custom series is
        // used in the scenario that data amount is not large but graphic elements
        // is complicated, where merge mode is probably necessary for optimization.
        // For example, reuse graphic elements and only update the transform when
        // roam or data zoom according to `actionType`.
        data.diff(oldData)
            .add(function (newIdx) {
                createOrUpdateItem(
                    null, newIdx, renderItem(newIdx, payload), customSeries, group, data
                );
            })
            .update(function (newIdx, oldIdx) {
                createOrUpdateItem(
                    oldData.getItemGraphicEl(oldIdx),
                    newIdx, renderItem(newIdx, payload), customSeries, group, data
                );
            })
            .remove(function (oldIdx) {
                doRemoveEl(oldData.getItemGraphicEl(oldIdx), customSeries, group);
            })
            .execute();

        // Do clipping
        const clipPath = customSeries.get('clip', true)
            ? createClipPath(customSeries.coordinateSystem, false, customSeries)
            : null;
        if (clipPath) {
            group.setClipPath(clipPath);
        }
        else {
            group.removeClipPath();
        }

        this._data = data;
    }

    incrementalPrepareRender(
        customSeries: CustomSeriesModel,
        ecModel: GlobalModel,
        api: ExtensionAPI
    ): void {
        this.group.removeAll();
        this._data = null;
    }

    incrementalRender(
        params: StageHandlerProgressParams,
        customSeries: CustomSeriesModel,
        ecModel: GlobalModel,
        api: ExtensionAPI,
        payload: Payload
    ): void {
        const data = customSeries.getData();
        const renderItem = makeRenderItem(customSeries, data, ecModel, api);
        function setIncrementalAndHoverLayer(el: Displayable) {
            if (!el.isGroup) {
                el.incremental = true;
                el.ensureState('emphasis').hoverLayer = true;
            }
        }
        for (let idx = params.start; idx < params.end; idx++) {
            const el = createOrUpdateItem(null, idx, renderItem(idx, payload), customSeries, this.group, data);
            el.traverse(setIncrementalAndHoverLayer);
        }
    }

    filterForExposedEvent(
        eventType: string, query: EventQueryItem, targetEl: Element, packedEvent: ECEvent
    ): boolean {
        const elementName = query.element;
        if (elementName == null || targetEl.name === elementName) {
            return true;
        }

        // Enable to give a name on a group made by `renderItem`, and listen
        // events that triggerd by its descendents.
        while ((targetEl = targetEl.parent) && targetEl !== this.group) {
            if (targetEl.name === elementName) {
                return true;
            }
        }

        return false;
    }
}

ChartView.registerClass(CustomSeriesView);


function createEl(elOption: CustomElementOption): Element {
    const graphicType = elOption.type;
    let el;

    // Those graphic elements are not shapes. They should not be
    // overwritten by users, so do them first.
    if (graphicType === 'path') {
        const shape = (elOption as CustomSVGPathOption).shape;
        // Using pathRect brings convenience to users sacle svg path.
        const pathRect = (shape.width != null && shape.height != null)
            ? {
                x: shape.x || 0,
                y: shape.y || 0,
                width: shape.width,
                height: shape.height
            } as RectLike
            : null;
        const pathData = getPathData(shape);
        // Path is also used for icon, so layout 'center' by default.
        el = graphicUtil.makePath(pathData, null, pathRect, shape.layout || 'center');
        inner(el).customPathData = pathData;
    }
    else if (graphicType === 'image') {
        el = new graphicUtil.Image({});
        inner(el).customImagePath = (elOption as CustomImageOption).style.image;
    }
    else if (graphicType === 'text') {
        el = new graphicUtil.Text({});
        // inner(el).customText = (elOption.style as TextStyleProps).text;
    }
    else if (graphicType === 'group') {
        el = new graphicUtil.Group();
    }
    else if (graphicType === 'compoundPath') {
        throw new Error('"compoundPath" is not supported yet.');
    }
    else {
        const Clz = graphicUtil.getShapeClass(graphicType);

        if (__DEV__) {
            assert(Clz, 'graphic type "' + graphicType + '" can not be found.');
        }

        el = new Clz();
    }

    inner(el).customGraphicType = graphicType;
    el.name = elOption.name;

    // Compat ec4: the default z2 lift is 1. If changing the number,
    // some cases probably be broken: hierarchy layout along z, like circle packing,
    // where emphasis only intending to modify color/border rather than lift z2.
    (el as ECElement).z2EmphasisLift = 1;
    (el as ECElement).z2SelectLift = 1;

    return el;
}

/**
 * ----------------------------------------------------------
 * [STRATEGY_MERGE] Merge properties or erase all properties:
 *
 * Based on the fact that the existing zr element probably be reused, we now consider whether
 * merge or erase all properties to the exsiting elements.
 * That is, if a certain props is not specified in the lastest return of `renderItem`:
 * + "Merge" means that do not modify the value on the existing element.
 * + "Erase all" means that use a default value to the existing element.
 *
 * "Merge" might bring some unexpected state retaining for users and "erase all" seams to be
 * more safe. "erase all" force users to specify all of the props each time, which is recommanded
 * in most cases.
 * But "erase all" theoretically disables the chance of performance optimization (e.g., just
 * generete shape and style at the first time rather than always do that).
 * So we still use "merge" rather than "erase all". If users need "erase all", they can
 * simple always set all of the props each time.
 * Some "object-like" config like `textConfig`, `textContent`, `style` which are not needed for
 * every elment, so we replace them only when user specify them. And the that is a total replace.
 *
 * TODO: there is no hint of 'isFirst' to users. So the performance enhancement can not be
 * performed yet. Consider the case:
 * (1) setOption to "mergeChildren" with a smaller children count
 * (2) Use dataZoom to make an item disappear.
 * (3) User dataZoom to make the item display again. At that time, renderItem need to return the
 * full option rather than partial option to recreate the element.
 *
 * ----------------------------------------------
 * [STRATEGY_NULL] `hasOwnProperty` or `== null`:
 *
 * Ditinguishing "own property" probably bring little trouble to user when make el options.
 * So we  trade a {xx: null} or {xx: undefined} as "not specified" if possible rather than
 * "set them to null/undefined". In most cases, props can not be cleared. Some typicall
 * clearable props like `style`/`textConfig`/`textContent` we enable `false` to means
 * "clear". In some othere special cases that the prop is able to set as null/undefined,
 * but not suitable to use `false`, `hasOwnProperty` is checked.
 *
 * ---------------------------------------------
 * [STRATEGY_TRANSITION] The rule of transition:
 * + For props on the root level of a element:
 *      If there is no `transition` specified, tansform props will be transitioned by default,
 *      which is the same as the previous setting in echarts4 and suitable for the scenario
 *      of dataZoom change.
 *      If `transition` specified, only the specified props will be transitioned.
 * + For props in `shape` and `style`:
 *      Only props specified in `transition` will be transitioned.
 * + Break:
 *      Since ec5, do not make transition to shape by default, because it might result in
 *      performance issue (especially `points` of polygon) and do not necessary in most cases.
 */
function updateElNormal(
    el: Element,
    morphingFromEl: Element,
    dataIndex: number,
    elOption: CustomElementOption,
    styleOpt: CustomElementOption['style'],
    attachedTxInfo: AttachedTxInfo,
    seriesModel: CustomSeriesModel,
    isInit: boolean,
    isTextContent: boolean
): void {
    const transFromProps = {} as ElementProps;
    const allProps = {} as ElementProps;
    const elDisplayable = el.isGroup ? null : el as Displayable;


    prepareShapeOrExtraUpdate('shape', el, morphingFromEl, elOption, allProps, transFromProps, isInit);
    prepareShapeOrExtraUpdate('extra', el, morphingFromEl, elOption, allProps, transFromProps, isInit);
    prepareTransformUpdate(el, morphingFromEl, elOption, allProps, transFromProps, isInit);

    const txCfgOpt = attachedTxInfo && attachedTxInfo.normal.cfg;
    if (txCfgOpt) {
        // PENDING: whether use user object directly rather than clone?
        // TODO:5.0 textConfig transition animation?
        el.setTextConfig(txCfgOpt);
    }

    if (el.type === 'text' && styleOpt) {
        const textOptionStyle = styleOpt as TextStyleProps;
        // Compatible with ec4: if `textFill` or `textStroke` exists use them.
        hasOwn(textOptionStyle, 'textFill') && (
            textOptionStyle.fill = (textOptionStyle as any).textFill
        );
        hasOwn(textOptionStyle, 'textStroke') && (
            textOptionStyle.stroke = (textOptionStyle as any).textStroke
        );
    }

    prepareStyleUpdate(el, morphingFromEl, styleOpt, transFromProps, isInit);

    if (elDisplayable) {
        // PENDING: here the input style object is used directly.
        // Good for performance but bad for compatibility control.
        styleOpt && elDisplayable.useStyle(styleOpt);

        // When style object changed, how to trade the existing animation?
        // It is probably conplicated and not needed to cover all the cases.
        // But still need consider the case:
        // (1) When using init animation on `style.opacity`, and before the animation
        //     ended users triggers an update by mousewhell. At that time the init
        //     animation should better be continued rather than terminated.
        //     So after `useStyle` called, we should change the animation target manually
        //     to continue the effect of the init animation.
        // (2) PENDING: If the previous animation targeted at a `val1`, and currently we need
        //     to update the value to `val2` and no animation declared, should be terminate
        //     the previous animation or just modify the target of the animation?
        //     Therotically That will happen not only on `style` but also on `shape` and
        //     `transfrom` props. But we haven't handle this case at present yet.
        // (3) PENDING: Is it proper to visit `animators` and `targetName`?
        const animators = elDisplayable.animators;
        for (let i = 0; i < animators.length; i++) {
            const animator = animators[i];
            // targetName is the "topKey".
            if (animator.targetName === 'style') {
                animator.changeTarget(elDisplayable.style);
            }
        }

        hasOwn(elOption, 'invisible') && (elDisplayable.invisible = elOption.invisible);
    }

    // Do not use `el.updateDuringAnimation` here becuase `el.updateDuringAnimation` will
    // be called mutiple time in each animation frame. For example, if both "transform" props
    // and shape props and style props changed, it will generate three animator and called
    // one-by-one in each animation frame.
    // We use the during in `animateTo/From` params.
    const userDuring = elOption.during;
    // For simplicity, if during not specified, the previous during will not work any more.
    inner(el).userDuring = userDuring;
    const cfgDuringCall = userDuring ? bind(duringCall, { el: el, userDuring: userDuring }) : null;

    el.attr(allProps);
    const cfg = {
        dataIndex: dataIndex,
        isFrom: true,
        during: cfgDuringCall
    };
    isInit
        ? graphicUtil.initProps(el, transFromProps, seriesModel, cfg)
        : graphicUtil.updateProps(el, transFromProps, seriesModel, cfg);

    // Merge by default.
    hasOwn(elOption, 'silent') && (el.silent = elOption.silent);
    hasOwn(elOption, 'ignore') && (el.ignore = elOption.ignore);

    if (!isTextContent) {
        // `elOption.info` enables user to mount some info on
        // elements and use them in event handlers.
        // Update them only when user specified, otherwise, remain.
        hasOwn(elOption, 'info') && (inner(el).info = elOption.info);
    }

    styleOpt ? el.dirty() : el.markRedraw();

    if (morphingFromEl) {
        applyShapeMorphingAnimation(morphingFromEl, el, seriesModel, dataIndex);
    }
}


// See [STRATEGY_TRANSITION]
function prepareShapeOrExtraUpdate(
    mainAttr: 'shape' | 'extra',
    el: Element,
    morphingFromEl: Element,
    elOption: CustomElementOption,
    allProps: LooseElementProps,
    transFromProps: LooseElementProps,
    isInit: boolean
): void {

    const attrOpt: Dictionary<unknown> & TransitionAnyOption = (elOption as any)[mainAttr];
    if (!attrOpt) {
        return;
    }

    const elPropsInAttr = (el as LooseElementProps)[mainAttr];
    let transFromPropsInAttr: Dictionary<unknown>;

    const enterFrom = attrOpt.enterFrom;
    if (isInit && enterFrom) {
        !transFromPropsInAttr && (transFromPropsInAttr = transFromProps[mainAttr] = {});
        const enterFromKeys = keys(enterFrom);
        for (let i = 0; i < enterFromKeys.length; i++) {
            // `enterFrom` props are not necessarily also declared in `shape`/`style`/...,
            // for example, `opacity` can only declared in `enterFrom` but not in `style`.
            const key = enterFromKeys[i];
            // Do not clone, animator will perform that clone.
            transFromPropsInAttr[key] = enterFrom[key];
        }
    }

    if (!isInit && elPropsInAttr && attrOpt.transition
        && !(morphingFromEl && mainAttr === 'shape')    // Just ignore shape animation in morphing.
    ) {
        !transFromPropsInAttr && (transFromPropsInAttr = transFromProps[mainAttr] = {});
        const transitionKeys = normalizeToArray(attrOpt.transition);
        for (let i = 0; i < transitionKeys.length; i++) {
            const key = transitionKeys[i];
            const elVal = elPropsInAttr[key];
            if (__DEV__) {
                checkTansitionRefer(key, (attrOpt as any)[key], elVal);
            }
            // Do not clone, see `checkTansitionRefer`.
            transFromPropsInAttr[key] = elVal;
        }
    }

    const allPropsInAttr = allProps[mainAttr] = {} as Dictionary<unknown>;
    const keysInAttr = keys(attrOpt);
    for (let i = 0; i < keysInAttr.length; i++) {
        const key = keysInAttr[i];
        // To avoid share one object with different element, and
        // to avoid user modify the object inexpectedly, have to clone.
        allPropsInAttr[key] = cloneValue((attrOpt as any)[key]);
    }

    const leaveTo = attrOpt.leaveTo;
    if (leaveTo) {
        const leaveToProps = getOrCreateLeaveToPropsFromEl(el);
        const leaveToPropsInAttr: Dictionary<unknown> = leaveToProps[mainAttr] || (leaveToProps[mainAttr] = {});
        const leaveToKeys = keys(leaveTo);
        for (let i = 0; i < leaveToKeys.length; i++) {
            const key = leaveToKeys[i];
            leaveToPropsInAttr[key] = leaveTo[key];
        }
    }
}

// See [STRATEGY_TRANSITION].
function prepareTransformUpdate(
    el: Element,
    morphingFromEl: Element,
    elOption: CustomElementOption,
    allProps: ElementProps,
    transFromProps: ElementProps,
    isInit: boolean
): void {
    const enterFrom = elOption.enterFrom;
    const fromEl = morphingFromEl || el;
    if (isInit && enterFrom) {
        const enterFromKeys = keys(enterFrom);
        for (let i = 0; i < enterFromKeys.length; i++) {
            const key = enterFromKeys[i] as TransformProps;
            if (__DEV__) {
                checkTransformPropRefer(key, 'el.enterFrom');
            }
            // Do not clone, animator will perform that clone.
            transFromProps[key] = enterFrom[key] as number;
        }
    }

    if (!isInit) {
        if (elOption.transition) {
            const transitionKeys = normalizeToArray(elOption.transition);
            for (let i = 0; i < transitionKeys.length; i++) {
                const key = transitionKeys[i];
                const elVal = fromEl[key];
                if (__DEV__) {
                    checkTransformPropRefer(key, 'el.transition');
                    checkTansitionRefer(key, elOption[key], elVal);
                }
                // Do not clone, see `checkTansitionRefer`.
                transFromProps[key] = elVal;
            }
        }
        // This default transition see [STRATEGY_TRANSITION]
        else {
            setLagecyProp(elOption, transFromProps, 'position', fromEl);
            setTransProp(elOption, transFromProps, 'x', fromEl);
            setTransProp(elOption, transFromProps, 'y', fromEl);
        }
    }

    setLagecyProp(elOption, allProps, 'position');
    setLagecyProp(elOption, allProps, 'scale');
    setLagecyProp(elOption, allProps, 'origin');
    setTransProp(elOption, allProps, 'x');
    setTransProp(elOption, allProps, 'y');
    setTransProp(elOption, allProps, 'scaleX');
    setTransProp(elOption, allProps, 'scaleY');
    setTransProp(elOption, allProps, 'originX');
    setTransProp(elOption, allProps, 'originY');
    setTransProp(elOption, allProps, 'rotation');

    const leaveTo = elOption.leaveTo;
    if (leaveTo) {
        const leaveToProps = getOrCreateLeaveToPropsFromEl(el);
        const leaveToKeys = keys(leaveTo);
        for (let i = 0; i < leaveToKeys.length; i++) {
            const key = leaveToKeys[i] as TransformProps;
            if (__DEV__) {
                checkTransformPropRefer(key, 'el.leaveTo');
            }
            leaveToProps[key] = leaveTo[key] as number;
        }
    }
}

// See [STRATEGY_TRANSITION].
function prepareStyleUpdate(
    el: Element,
    morphingFromEl: Element,
    styleOpt: CustomElementOption['style'],
    transFromProps: LooseElementProps,
    isInit: boolean
): void {
    if (!styleOpt) {
        return;
    }

    const fromEl = morphingFromEl || el;

    const fromElStyle = (fromEl as LooseElementProps).style as LooseElementProps['style'];
    let transFromStyleProps: LooseElementProps['style'];

    const enterFrom = styleOpt.enterFrom;
    if (isInit && enterFrom) {
        const enterFromKeys = keys(enterFrom);
        !transFromStyleProps && (transFromStyleProps = transFromProps.style = {});
        for (let i = 0; i < enterFromKeys.length; i++) {
            const key = enterFromKeys[i];
            // Do not clone, animator will perform that clone.
            (transFromStyleProps as any)[key] = enterFrom[key];
        }
    }

    if (!isInit && fromElStyle && styleOpt.transition) {
        const transitionKeys = normalizeToArray(styleOpt.transition);
        !transFromStyleProps && (transFromStyleProps = transFromProps.style = {});
        for (let i = 0; i < transitionKeys.length; i++) {
            const key = transitionKeys[i];
            const elVal = (fromElStyle as any)[key];
            if (__DEV__) {
                checkTansitionRefer(key, (styleOpt as any)[key], elVal);
            }
            // Do not clone, see `checkTansitionRefer`.
            (transFromStyleProps as any)[key] = elVal;
        }
    }

    const leaveTo = styleOpt.leaveTo;
    if (leaveTo) {
        const leaveToKeys = keys(leaveTo);
        const leaveToProps = getOrCreateLeaveToPropsFromEl(el);
        const leaveToStyleProps = leaveToProps.style || (leaveToProps.style = {});
        for (let i = 0; i < leaveToKeys.length; i++) {
            const key = leaveToKeys[i];
            (leaveToStyleProps as any)[key] = leaveTo[key];
        }
    }
}

function checkTansitionRefer(propName: string, optVal: unknown, elVal: unknown): void {
    const isArrLike = isArrayLike(optVal);
    assert(
        isArrLike || (optVal != null && isFinite(optVal as number)),
        'Prop `' + propName + '` must refer to a finite number or ArrayLike for transition.'
    );
    // Try not to copy array for performance, but if user use the same object in different
    // call of `renderItem`, it will casue animation transition fail.
    assert(
        !isArrLike || optVal !== elVal,
        'Prop `' + propName + '` must use different Array object each time for transition.'
    );
}

function checkTransformPropRefer(key: string, usedIn: string): void {
    assert(
        hasOwn(TRANSFORM_PROPS, key),
        'Prop `' + key + '` is not a permitted in `' + usedIn + '`. '
            + 'Only `' + keys(TRANSFORM_PROPS).join('`, `') + '` are permitted.'
    );
}

function getOrCreateLeaveToPropsFromEl(el: Element): LooseElementProps {
    const innerEl = inner(el);
    return innerEl.leaveToProps || (innerEl.leaveToProps = {});
}

// Use it to avoid it be exposed to user.
const tmpDuringScope = {} as {
    el: Element;
    isShapeDirty: boolean;
    isStyleDirty: boolean;
};
const customDuringAPI = {
    // Usually other props do not need to be changed in animation during.
    setTransform(key: TransformProps, val: unknown) {
        if (__DEV__) {
            assert(hasOwn(TRANSFORM_PROPS, key), 'Only ' + transformPropNamesStr + ' available in `setTransform`.');
        }
        tmpDuringScope.el[key] = val as number;
        return this;
    },
    getTransform(key: TransformProps): unknown {
        if (__DEV__) {
            assert(hasOwn(TRANSFORM_PROPS, key), 'Only ' + transformPropNamesStr + ' available in `getTransform`.');
        }
        return tmpDuringScope.el[key];
    },
    setShape(key: string, val: unknown) {
        if (__DEV__) {
            assertNotReserved(key);
        }
        const shape = (tmpDuringScope.el as graphicUtil.Path).shape
            || ((tmpDuringScope.el as graphicUtil.Path).shape = {});
        shape[key] = val;
        tmpDuringScope.isShapeDirty = true;
        return this;
    },
    getShape(key: string): unknown {
        if (__DEV__) {
            assertNotReserved(key);
        }
        const shape = (tmpDuringScope.el as graphicUtil.Path).shape;
        if (shape) {
            return shape[key];
        }
    },
    setStyle(key: string, val: unknown) {
        if (__DEV__) {
            assertNotReserved(key);
        }
        const style = (tmpDuringScope.el as Displayable).style;
        if (style) {
            if (__DEV__) {
                if (eqNaN(val)) {
                    warn('style.' + key + ' must not be assigned with NaN.');
                }
            }
            style[key] = val;
            tmpDuringScope.isStyleDirty = true;
        }
        return this;
    },
    getStyle(key: string): unknown {
        if (__DEV__) {
            assertNotReserved(key);
        }
        const style = (tmpDuringScope.el as Displayable).style;
        if (style) {
            return style[key];
        }
    },
    setExtra(key: string, val: unknown) {
        if (__DEV__) {
            assertNotReserved(key);
        }
        const extra = (tmpDuringScope.el as LooseElementProps).extra
            || ((tmpDuringScope.el as LooseElementProps).extra = {});
        extra[key] = val;
        return this;
    },
    getExtra(key: string): unknown {
        if (__DEV__) {
            assertNotReserved(key);
        }
        const extra = (tmpDuringScope.el as LooseElementProps).extra;
        if (extra) {
            return extra[key];
        }
    }
};

function assertNotReserved(key: string) {
    if (__DEV__) {
        if (key === 'transition' || key === 'enterFrom' || key === 'leaveTo') {
            throw new Error('key must not be "' + key + '"');
        }
    }
}

function duringCall(
    this: {
        el: Element;
        userDuring: CustomBaseElementOption['during']
    }
): void {
    // Do not provide "percent" until some requirements come.
    // Because consider thies case:
    // enterFrom: {x: 100, y: 30}, transition: 'x'.
    // And enter duration is different from update duration.
    // Thus it might be confused about the meaning of "percent" in during callback.
    const scope = this;
    const el = scope.el;
    if (!el) {
        return;
    }
    // If el is remove from zr by reason like legend, during still need to called,
    // becuase el will be added back to zr and the prop value should not be incorrect.

    const newstUserDuring = inner(el).userDuring;
    const scopeUserDuring = scope.userDuring;
    // Ensured a during is only called once in each animation frame.
    // If a during is called multiple times in one frame, maybe some users' calulation logic
    // might be wrong (not sure whether this usage exists).
    // The case of a during might be called twice can be: by default there is a animator for
    // 'x', 'y' when init. Before the init animation finished, call `setOption` to start
    // another animators for 'style'/'shape'/'extra'.
    if (newstUserDuring !== scopeUserDuring) {
        // release
        scope.el = scope.userDuring = null;
        return;
    }

    tmpDuringScope.el = el;
    tmpDuringScope.isShapeDirty = false;
    tmpDuringScope.isStyleDirty = false;

    // Give no `this` to user in "during" calling.
    scopeUserDuring(customDuringAPI);

    if (tmpDuringScope.isShapeDirty && (el as graphicUtil.Path).dirtyShape) {
        (el as graphicUtil.Path).dirtyShape();
    }
    if (tmpDuringScope.isStyleDirty && (el as Displayable).dirtyStyle) {
        (el as Displayable).dirtyStyle();
    }
    // markRedraw() will be called by default in during.
    // FIXME `this.markRedraw();` directly ?

    // FIXME: if in future meet the case that some prop will be both modified in `during` and `state`,
    // consider the issue that the prop might be incorrect when return to "normal" state.
}

function updateElOnState(
    state: DisplayStateNonNormal,
    el: Element,
    elStateOpt: CustomElementOptionOnState,
    styleOpt: CustomElementOptionOnState['style'],
    attachedTxInfo: AttachedTxInfo,
    isRoot: boolean,
    isTextContent: boolean
): void {
    const elDisplayable = el.isGroup ? null : el as Displayable;
    const txCfgOpt = attachedTxInfo && attachedTxInfo[state].cfg;

    // PENDING:5.0 support customize scale change and transition animation?

    if (elDisplayable) {
        // By default support auto lift color when hover whether `emphasis` specified.
        const stateObj = elDisplayable.ensureState(state);
        if (styleOpt === false) {
            const existingEmphasisState = elDisplayable.getState(state);
            if (existingEmphasisState) {
                existingEmphasisState.style = null;
            }
        }
        else {
            // style is needed to enable defaut emphasis.
            stateObj.style = styleOpt || null;
        }
        // If `elOption.styleEmphasis` or `elOption.emphasis.style` is `false`,
        // remove hover style.
        // If `elOption.textConfig` or `elOption.emphasis.textConfig` is null/undefined, it does not
        // make sense. So for simplicity, we do not ditinguish `hasOwnProperty` and null/undefined.
        if (txCfgOpt) {
            stateObj.textConfig = txCfgOpt;
        }

        setDefaultStateProxy(elDisplayable);
    }
}

function updateZ(
    el: Element,
    elOption: CustomElementOption,
    seriesModel: CustomSeriesModel,
    attachedTxInfo: AttachedTxInfo
): void {
    // Group not support textContent and not support z yet.
    if (el.isGroup) {
        return;
    }

    const elDisplayable = el as Displayable;
    const currentZ = seriesModel.currentZ;
    const currentZLevel = seriesModel.currentZLevel;
    // Always erase.
    elDisplayable.z = currentZ;
    elDisplayable.zlevel = currentZLevel;
    // z2 must not be null/undefined, otherwise sort error may occur.
    const optZ2 = elOption.z2;
    optZ2 != null && (elDisplayable.z2 = optZ2 || 0);

    for (let i = 0; i < STATES.length; i++) {
        updateZForEachState(elDisplayable, elOption, STATES[i]);
    }
}

function updateZForEachState(
    elDisplayable: Displayable,
    elOption: CustomDisplayableOption,
    state: DisplayState
): void {
    const isNormal = state === NORMAL;
    const elStateOpt = isNormal ? elOption : retrieveStateOption(elOption, state as DisplayStateNonNormal);
    const optZ2 = elStateOpt ? elStateOpt.z2 : null;
    let stateObj;
    if (optZ2 != null) {
        // Do not `ensureState` until required.
        stateObj = isNormal ? elDisplayable : elDisplayable.ensureState(state);
        stateObj.z2 = optZ2 || 0;
    }
}

function setLagecyProp(
    elOption: CustomElementOption,
    targetProps: Partial<Pick<Transformable, TransformProps>>,
    legacyName: LegacyTransformProp,
    fromEl?: Element // If provided, retrieve from the element.
): void {
    const legacyArr = (elOption as any)[legacyName];
    const xyName = LEGACY_TRANSFORM_PROPS[legacyName];
    if (legacyArr) {
        if (fromEl) {
            targetProps[xyName[0]] = fromEl[xyName[0]];
            targetProps[xyName[1]] = fromEl[xyName[1]];
        }
        else {
            targetProps[xyName[0]] = legacyArr[0];
            targetProps[xyName[1]] = legacyArr[1];
        }
    }
}

function setTransProp(
    elOption: CustomElementOption,
    targetProps: Partial<Pick<Transformable, TransformProps>>,
    name: TransformProps,
    fromEl?: Element // If provided, retrieve from the element.
): void {
    if (elOption[name] != null) {
        targetProps[name] = fromEl ? fromEl[name] : elOption[name];
    }
}

function makeRenderItem(
    customSeries: CustomSeriesModel,
    data: List<CustomSeriesModel>,
    ecModel: GlobalModel,
    api: ExtensionAPI
) {
    const renderItem = customSeries.get('renderItem');
    const coordSys = customSeries.coordinateSystem;
    let prepareResult = {} as ReturnType<PrepareCustomInfo>;

    if (coordSys) {
        if (__DEV__) {
            assert(renderItem, 'series.render is required.');
            assert(
                coordSys.prepareCustoms || prepareCustoms[coordSys.type],
                'This coordSys does not support custom series.'
            );
        }

        // `coordSys.prepareCustoms` is used for external coord sys like bmap.
        prepareResult = coordSys.prepareCustoms
            ? coordSys.prepareCustoms(coordSys)
            : prepareCustoms[coordSys.type](coordSys);
    }

    const userAPI = defaults({
        getWidth: api.getWidth,
        getHeight: api.getHeight,
        getZr: api.getZr,
        getDevicePixelRatio: api.getDevicePixelRatio,
        value: value,
        style: style,
        styleEmphasis: styleEmphasis,
        visual: visual,
        barLayout: barLayout,
        currentSeriesIndices: currentSeriesIndices,
        font: font
    }, prepareResult.api || {}) as CustomSeriesRenderItemAPI;

    const userParams: CustomSeriesRenderItemParams = {
        // The life cycle of context: current round of rendering.
        // The global life cycle is probably not necessary, because
        // user can store global status by themselves.
        context: {},
        seriesId: customSeries.id,
        seriesName: customSeries.name,
        seriesIndex: customSeries.seriesIndex,
        coordSys: prepareResult.coordSys,
        dataInsideLength: data.count(),
        encode: wrapEncodeDef(customSeries.getData())
    };

    // If someday intending to refactor them to a class, should consider do not
    // break change: currently these attribute member are encapsulated in a closure
    // so that do not need to force user to call these method with a scope.

    // Do not support call `api` asynchronously without dataIndexInside input.
    let currDataIndexInside: number;
    let currItemModel: Model<LegacyCustomSeriesOption>;
    let currItemStyleModels: Partial<Record<DisplayState, Model<LegacyCustomSeriesOption['itemStyle']>>> = {};
    let currLabelModels: Partial<Record<DisplayState, Model<LegacyCustomSeriesOption['label']>>> = {};

    const seriesItemStyleModels = {} as Record<DisplayState, Model<LegacyCustomSeriesOption['itemStyle']>>;

    const seriesLabelModels = {} as Record<DisplayState, Model<LegacyCustomSeriesOption['label']>>;

    for (let i = 0; i < STATES.length; i++) {
        const stateName = STATES[i];
        seriesItemStyleModels[stateName] = (customSeries as Model<LegacyCustomSeriesOption>)
            .getModel(PATH_ITEM_STYLE[stateName]);
        seriesLabelModels[stateName] = (customSeries as Model<LegacyCustomSeriesOption>)
            .getModel(PATH_LABEL[stateName]);
    }

    function getItemModel(dataIndexInside: number): Model<LegacyCustomSeriesOption> {
        return dataIndexInside === currDataIndexInside
            ? (currItemModel || (currItemModel = data.getItemModel(dataIndexInside)))
            : data.getItemModel(dataIndexInside);
    }
    function getItemStyleModel(dataIndexInside: number, state: DisplayState) {
        return !data.hasItemOption
            ? seriesItemStyleModels[state]
            : dataIndexInside === currDataIndexInside
            ? (currItemStyleModels[state] || (
                currItemStyleModels[state] = getItemModel(dataIndexInside).getModel(PATH_ITEM_STYLE[state])
            ))
            : getItemModel(dataIndexInside).getModel(PATH_ITEM_STYLE[state]);
    }
    function getLabelModel(dataIndexInside: number, state: DisplayState) {
        return !data.hasItemOption
            ? seriesLabelModels[state]
            : dataIndexInside === currDataIndexInside
            ? (currLabelModels[state] || (
                currLabelModels[state] = getItemModel(dataIndexInside).getModel(PATH_LABEL[state])
            ))
            : getItemModel(dataIndexInside).getModel(PATH_LABEL[state]);
    }

    return function (dataIndexInside: number, payload: Payload): CustomElementOption {
        currDataIndexInside = dataIndexInside;
        currItemModel = null;
        currItemStyleModels = {};
        currLabelModels = {};

        return renderItem && renderItem(
            defaults({
                dataIndexInside: dataIndexInside,
                dataIndex: data.getRawIndex(dataIndexInside),
                // Can be used for optimization when zoom or roam.
                actionType: payload ? payload.type : null
            }, userParams),
            userAPI
        );
    };

    /**
     * @public
     * @param dim by default 0.
     * @param dataIndexInside by default `currDataIndexInside`.
     */
    function value(dim?: DimensionLoose, dataIndexInside?: number): ParsedValue {
        dataIndexInside == null && (dataIndexInside = currDataIndexInside);
        return data.get(data.getDimension(dim || 0), dataIndexInside);
    }

    /**
     * @deprecated The orgininal intention of `api.style` is enable to set itemStyle
     * like other series. But it not necessary and not easy to give a strict definition
     * of what it return. And since echarts5 it needs to be make compat work. So
     * deprecates it since echarts5.
     *
     * By default, `visual` is applied to style (to support visualMap).
     * `visual.color` is applied at `fill`. If user want apply visual.color on `stroke`,
     * it can be implemented as:
     * `api.style({stroke: api.visual('color'), fill: null})`;
     *
     * [Compat]: since ec5, RectText has been separated from its hosts el.
     * so `api.style()` will only return the style from `itemStyle` but not handle `label`
     * any more. But `series.label` config is never published in doc.
     * We still compat it in `api.style()`. But not encourage to use it and will still not
     * to pulish it to doc.
     * @public
     * @param dataIndexInside by default `currDataIndexInside`.
     */
    function style(userProps?: ZRStyleProps, dataIndexInside?: number): ZRStyleProps {
        if (__DEV__) {
            warnDeprecated('api.style', 'Please write literal style directly instead.');
        }

        dataIndexInside == null && (dataIndexInside = currDataIndexInside);

        const style = data.getItemVisual(dataIndexInside, 'style');
        const visualColor = style && style.fill;
        const opacity = style && style.opacity;

        let itemStyle = getItemStyleModel(dataIndexInside, NORMAL).getItemStyle();
        visualColor != null && (itemStyle.fill = visualColor);
        opacity != null && (itemStyle.opacity = opacity);

        const opt = {inheritColor: isString(visualColor) ? visualColor : '#000'};
        const labelModel = getLabelModel(dataIndexInside, NORMAL);
        // Now that the feture of "auto adjust text fill/stroke" has been migrated to zrender
        // since ec5, we should set `isAttached` as `false` here and make compat in
        // `convertToEC4StyleForCustomSerise`.
        const textStyle = labelStyleHelper.createTextStyle(labelModel, null, opt, false, true);
        textStyle.text = labelModel.getShallow('show')
            ? retrieve2(
                customSeries.getFormattedLabel(dataIndexInside, NORMAL),
                getDefaultLabel(data, dataIndexInside)
            )
            : null;
        const textConfig = labelStyleHelper.createTextConfig(labelModel, opt, false);

        preFetchFromExtra(userProps, itemStyle);
        itemStyle = convertToEC4StyleForCustomSerise(itemStyle, textStyle, textConfig);

        userProps && applyUserPropsAfter(itemStyle, userProps);
        (itemStyle as LegacyStyleProps).legacy = true;

        return itemStyle;
    }

    /**
     * @deprecated The reason see `api.style()`
     * @public
     * @param dataIndexInside by default `currDataIndexInside`.
     */
    function styleEmphasis(userProps?: ZRStyleProps, dataIndexInside?: number): ZRStyleProps {
        if (__DEV__) {
            warnDeprecated('api.styleEmphasis', 'Please write literal style directly instead.');
        }

        dataIndexInside == null && (dataIndexInside = currDataIndexInside);

        let itemStyle = getItemStyleModel(dataIndexInside, EMPHASIS).getItemStyle();
        const labelModel = getLabelModel(dataIndexInside, EMPHASIS);
        const textStyle = labelStyleHelper.createTextStyle(labelModel, null, null, true, true);
        textStyle.text = labelModel.getShallow('show')
            ? retrieve3(
                customSeries.getFormattedLabel(dataIndexInside, EMPHASIS),
                customSeries.getFormattedLabel(dataIndexInside, NORMAL),
                getDefaultLabel(data, dataIndexInside)
            )
            : null;
        const textConfig = labelStyleHelper.createTextConfig(labelModel, null, true);

        preFetchFromExtra(userProps, itemStyle);
        itemStyle = convertToEC4StyleForCustomSerise(itemStyle, textStyle, textConfig);

        userProps && applyUserPropsAfter(itemStyle, userProps);
        (itemStyle as LegacyStyleProps).legacy = true;

        return itemStyle;
    }

    function applyUserPropsAfter(itemStyle: ZRStyleProps, extra: ZRStyleProps): void {
        for (const key in extra) {
            if (hasOwn(extra, key)) {
                (itemStyle as any)[key] = (extra as any)[key];
            }
        }
    }

    function preFetchFromExtra(extra: ZRStyleProps, itemStyle: ItemStyleProps): void {
        // A trick to retrieve those props firstly, which are used to
        // apply auto inside fill/stroke in `convertToEC4StyleForCustomSerise`.
        // (It's not reasonable but only for a degree of compat)
        if (extra) {
            (extra as any).textFill && ((itemStyle as any).textFill = (extra as any).textFill);
            (extra as any).textPosition && ((itemStyle as any).textPosition = (extra as any).textPosition);
        }
    }

    /**
     * @public
     * @param dataIndexInside by default `currDataIndexInside`.
     */
    function visual(
        visualType: keyof DefaultDataVisual,
        dataIndexInside?: number
    ): ReturnType<List['getItemVisual']> {
        dataIndexInside == null && (dataIndexInside = currDataIndexInside);

        if (hasOwn(STYLE_VISUAL_TYPE, visualType)) {
            const style = data.getItemVisual(dataIndexInside, 'style');
            return style
                ? style[STYLE_VISUAL_TYPE[visualType as keyof typeof STYLE_VISUAL_TYPE]] as any
                : null;
        }
        // Only support these visuals. Other visual might be inner tricky
        // for performance (like `style`), do not expose to users.
        if (hasOwn(VISUAL_PROPS, visualType)) {
            return data.getItemVisual(dataIndexInside, visualType);
        }
    }

    /**
     * @public
     * @return If not support, return undefined.
     */
    function barLayout(
        opt: Omit<Parameters<typeof getLayoutOnAxis>[0], 'axis'>
    ): ReturnType<typeof getLayoutOnAxis> {
        if (coordSys.type === 'cartesian2d') {
            const baseAxis = coordSys.getBaseAxis() as Axis2D;
            return getLayoutOnAxis(defaults({axis: baseAxis}, opt));
        }
    }

    /**
     * @public
     */
    function currentSeriesIndices(): ReturnType<GlobalModel['getCurrentSeriesIndices']> {
        return ecModel.getCurrentSeriesIndices();
    }

    /**
     * @public
     * @return font string
     */
    function font(
        opt: Parameters<typeof labelStyleHelper.getFont>[0]
    ): ReturnType<typeof labelStyleHelper.getFont> {
        return labelStyleHelper.getFont(opt, ecModel);
    }
}

function wrapEncodeDef(data: List<CustomSeriesModel>): Dictionary<number[]> {
    const encodeDef = {} as Dictionary<number[]>;
    each(data.dimensions, function (dimName, dataDimIndex) {
        const dimInfo = data.getDimensionInfo(dimName);
        if (!dimInfo.isExtraCoord) {
            const coordDim = dimInfo.coordDim;
            const dataDims = encodeDef[coordDim] = encodeDef[coordDim] || [];
            dataDims[dimInfo.coordDimIndex] = dataDimIndex;
        }
    });
    return encodeDef;
}

function createOrUpdateItem(
    el: Element,
    dataIndex: number,
    elOption: CustomElementOption,
    seriesModel: CustomSeriesModel,
    group: ViewRootGroup,
    data: List<CustomSeriesModel>
): Element {
    // [Rule]
    // If `renderItem` returns `null`/`undefined`/`false`, remove the previous el if existing.
    //     (It seems that violate the "merge" principle, but most of users probably intuitively
    //     regard "return;" as "show nothing element whatever", so make a exception to meet the
    //     most cases.)
    // The rule or "merge" see [STRATEGY_MERGE].

    // If `elOption` is `null`/`undefined`/`false` (when `renderItem` returns nothing).
    if (!elOption) {
        el && group.remove(el);
        return;
    }
    el = doCreateOrUpdateEl(el, dataIndex, elOption, seriesModel, group, true);
    el && data.setItemGraphicEl(dataIndex, el);

    enableHoverEmphasis(el, elOption.focus, elOption.blurScope);

    return el;
}

function applyShapeMorphingAnimation(oldEl: Element, el: Element, seriesModel: SeriesModel, dataIndex: number) {
    if (!((oldEl instanceof graphicUtil.Path) && (el instanceof graphicUtil.Path))) {
        if (__DEV__) {
            logError('`morph` can only be applied on two paths.');
        }
        return;
    }
    if (seriesModel.isAnimationEnabled()) {
        const duration = seriesModel.get('animationDurationUpdate');
        const delay = seriesModel.get('animationDelayUpdate');
        const easing = seriesModel.get('animationEasingUpdate');
        const durationNumber = isFunction(duration) ? duration(dataIndex) : duration;
        if (durationNumber > 0) {
            morphPath(oldEl, el, {
                duration: durationNumber,
                delay: isFunction(delay) ? delay(dataIndex) : delay,
                easing: easing
            });
        }
    }
}

function doCreateOrUpdateEl(
    el: Element,
    dataIndex: number,
    elOption: CustomElementOption,
    seriesModel: CustomSeriesModel,
    group: ViewRootGroup,
    isRoot: boolean
): Element {

    if (__DEV__) {
        assert(elOption, 'should not have an null/undefined element setting');
    }

    let toBeReplacedIdx = -1;
    let oldEl: Element;

    if (el && doesElNeedRecreate(el, elOption)) {
        // Should keep at the original index, otherwise "merge by index" will be incorrect.
        toBeReplacedIdx = group.childrenRef().indexOf(el);
        oldEl = el;
        el = null;
    }

    let isInit = !el;
    let needsMorphing = false;

    if (!el) {
        el = createEl(elOption);
    }
    else {
        // FIMXE:NEXT unified clearState?
        // If in some case the performance issue arised, consider
        // do not clearState but update cached normal state directly.
        el.clearStates();
    }

    // Do shape morphing
    if ((elOption as CustomZRPathOption).morph && el && oldEl && (el !== oldEl)) {
        needsMorphing = true;
        // Use update animation when morph is enabled.
        isInit = false;
    }

    attachedTxInfoTmp.normal.cfg = attachedTxInfoTmp.normal.conOpt =
        attachedTxInfoTmp.emphasis.cfg = attachedTxInfoTmp.emphasis.conOpt =
        attachedTxInfoTmp.blur.cfg = attachedTxInfoTmp.blur.conOpt =
        attachedTxInfoTmp.select.cfg = attachedTxInfoTmp.select.conOpt = null;

    attachedTxInfoTmp.isLegacy = false;

    doCreateOrUpdateAttachedTx(
        el, dataIndex, elOption, seriesModel, isInit, attachedTxInfoTmp
    );

    doCreateOrUpdateClipPath(
        el, dataIndex, elOption, seriesModel, isInit
    );

    updateElNormal(
        el,
        needsMorphing ? oldEl : null,
        dataIndex,
        elOption,
        elOption.style,
        attachedTxInfoTmp,
        seriesModel,
        isInit,
        false
    );

    for (let i = 0; i < STATES.length; i++) {
        const stateName = STATES[i];
        if (stateName !== NORMAL) {
            const otherStateOpt = retrieveStateOption(elOption, stateName);
            const otherStyleOpt = retrieveStyleOptionOnState(elOption, otherStateOpt, stateName);
            updateElOnState(stateName, el, otherStateOpt, otherStyleOpt, attachedTxInfoTmp, isRoot, false);
        }
    }

    updateZ(el, elOption, seriesModel, attachedTxInfoTmp);

    if (elOption.type === 'group') {
        mergeChildren(el as graphicUtil.Group, dataIndex, elOption as CustomGroupOption, seriesModel);
    }

    if (toBeReplacedIdx >= 0) {
        group.replaceAt(el, toBeReplacedIdx);
    }
    else {
        group.add(el);
    }

    return el;
}

// `el` must not be null/undefined.
function doesElNeedRecreate(el: Element, elOption: CustomElementOption): boolean {
    const elInner = inner(el);
    const elOptionType = elOption.type;
    const elOptionShape = (elOption as CustomZRPathOption).shape;
    const elOptionStyle = elOption.style;
    return (
        // If `elOptionType` is `null`, follow the merge principle.
        (elOptionType != null
            && elOptionType !== elInner.customGraphicType
        )
        || (elOptionType === 'path'
            && hasOwnPathData(elOptionShape)
            && getPathData(elOptionShape) !== elInner.customPathData
        )
        || (elOptionType === 'image'
            && hasOwn(elOptionStyle, 'image')
            && (elOptionStyle as CustomImageOption['style']).image !== elInner.customImagePath
        )
        // // FIXME test and remove this restriction?
        // || (elOptionType === 'text'
        //     && hasOwn(elOptionStyle, 'text')
        //     && (elOptionStyle as TextStyleProps).text !== elInner.customText
        // )
    );
}

function doCreateOrUpdateClipPath(
    el: Element,
    dataIndex: number,
    elOption: CustomElementOption,
    seriesModel: CustomSeriesModel,
    isInit: boolean
): void {
    // Based on the "merge" principle, if no clipPath provided,
    // do nothing. The exists clip will be totally removed only if
    // `el.clipPath` is `false`. Otherwise it will be merged/replaced.
    const clipPathOpt = elOption.clipPath;
    if (clipPathOpt === false) {
        if (el && el.getClipPath()) {
            el.removeClipPath();
        }
    }
    else if (clipPathOpt) {
        let clipPath = el.getClipPath();
        if (clipPath && doesElNeedRecreate(clipPath, clipPathOpt)) {
            clipPath = null;
        }
        if (!clipPath) {
            clipPath = createEl(clipPathOpt) as graphicUtil.Path;
            if (__DEV__) {
                assert(
                    clipPath instanceof graphicUtil.Path,
                    'Only any type of `path` can be used in `clipPath`, rather than ' + clipPath.type + '.'
                );
            }
            el.setClipPath(clipPath);
        }
        updateElNormal(
            clipPath, null, dataIndex, clipPathOpt, null, null, seriesModel, isInit, false
        );
    }
    // If not define `clipPath` in option, do nothing unnecessary.
}

function doCreateOrUpdateAttachedTx(
    el: Element,
    dataIndex: number,
    elOption: CustomElementOption,
    seriesModel: CustomSeriesModel,
    isInit: boolean,
    attachedTxInfo: AttachedTxInfo
): void {
    // group do not support textContent temporarily untill necessary.
    if (el.isGroup) {
        return;
    }

    // Normal must be called before emphasis, for `isLegacy` detection.
    processTxInfo(elOption, null, attachedTxInfo);
    processTxInfo(elOption, EMPHASIS, attachedTxInfo);

    // If `elOption.textConfig` or `elOption.textContent` is null/undefined, it does not make sence.
    // So for simplicity, if "elOption hasOwnProperty of them but be null/undefined", we do not
    // trade them as set to null to el.
    // Especially:
    // `elOption.textContent: false` means remove textContent.
    // `elOption.textContent.emphasis.style: false` means remove the style from emphasis state.
    let txConOptNormal = attachedTxInfo.normal.conOpt as CustomElementOption | false;
    const txConOptEmphasis = attachedTxInfo.emphasis.conOpt as CustomElementOptionOnState;
    const txConOptBlur = attachedTxInfo.blur.conOpt as CustomElementOptionOnState;
    const txConOptSelect = attachedTxInfo.select.conOpt as CustomElementOptionOnState;

    if (txConOptNormal != null || txConOptEmphasis != null || txConOptSelect != null || txConOptBlur != null) {
        let textContent = el.getTextContent();
        if (txConOptNormal === false) {
            textContent && el.removeTextContent();
        }
        else {
            txConOptNormal = attachedTxInfo.normal.conOpt = txConOptNormal || {type: 'text'};
            if (!textContent) {
                textContent = createEl(txConOptNormal) as graphicUtil.Text;
                el.setTextContent(textContent);
            }
            else {
                // If in some case the performance issue arised, consider
                // do not clearState but update cached normal state directly.
                textContent.clearStates();
            }
            const txConStlOptNormal = txConOptNormal && txConOptNormal.style;

            updateElNormal(
                textContent, null, dataIndex, txConOptNormal, txConStlOptNormal, null, seriesModel, isInit, true
            );
            for (let i = 0; i < STATES.length; i++) {
                const stateName = STATES[i];
                if (stateName !== NORMAL) {
                    const txConOptOtherState = attachedTxInfo[stateName].conOpt as CustomElementOptionOnState;
                    updateElOnState(
                        stateName,
                        textContent,
                        txConOptOtherState,
                        retrieveStyleOptionOnState(txConOptNormal, txConOptOtherState, stateName),
                        null, false, true
                    );
                }
            }

            txConStlOptNormal ? textContent.dirty() : textContent.markRedraw();
        }
    }
}

function processTxInfo(
    elOption: CustomElementOption,
    state: DisplayStateNonNormal,
    attachedTxInfo: AttachedTxInfo
): void {
    const stateOpt = !state ? elOption : retrieveStateOption(elOption, state);
    const styleOpt = !state ? elOption.style : retrieveStyleOptionOnState(elOption, stateOpt, EMPHASIS);

    const elType = elOption.type;
    let txCfg = stateOpt ? stateOpt.textConfig : null;
    const txConOptNormal = elOption.textContent;
    let txConOpt: CustomElementOption | CustomElementOptionOnState =
        !txConOptNormal ? null : !state ? txConOptNormal : retrieveStateOption(txConOptNormal, state);

    if (styleOpt && (
        // Because emphasis style has little info to detect legacy,
        // if normal is legacy, emphasis is trade as legacy.
        attachedTxInfo.isLegacy
        || isEC4CompatibleStyle(styleOpt, elType, !!txCfg, !!txConOpt)
    )) {
        attachedTxInfo.isLegacy = true;
        const convertResult = convertFromEC4CompatibleStyle(styleOpt, elType, !state);
        // Explicitly specified `textConfig` and `textContent` has higher priority than
        // the ones generated by legacy style. Otherwise if users use them and `api.style`
        // at the same time, they not both work and hardly to known why.
        if (!txCfg && convertResult.textConfig) {
            txCfg = convertResult.textConfig;
        }
        if (!txConOpt && convertResult.textContent) {
            txConOpt = convertResult.textContent;
        }
    }

    if (!state && txConOpt) {
        const txConOptNormal = txConOpt as CustomElementOption;
        // `textContent: {type: 'text'}`, the "type" is easy to be missing. So we tolerate it.
        !txConOptNormal.type && (txConOptNormal.type = 'text');
        if (__DEV__) {
            // Do not tolerate incorret type for forward compat.
            txConOptNormal.type !== 'text' && assert(
                txConOptNormal.type === 'text',
                'textContent.type must be "text"'
            );
        }
    }

    const info = !state ? attachedTxInfo.normal : attachedTxInfo[state];
    info.cfg = txCfg;
    info.conOpt = txConOpt;
}

function retrieveStateOption(
    elOption: CustomElementOption, state: DisplayStateNonNormal
): CustomElementOptionOnState {
    return !state ? elOption : elOption ? elOption[state] : null;
}

function retrieveStyleOptionOnState(
    stateOptionNormal: CustomElementOption,
    stateOption: CustomElementOptionOnState,
    state: DisplayStateNonNormal
): CustomElementOptionOnState['style'] {
    let style = stateOption && stateOption.style;
    if (style == null && state === EMPHASIS && stateOptionNormal) {
        style = stateOptionNormal.styleEmphasis;
    }
    return style;
}


// Usage:
// (1) By default, `elOption.$mergeChildren` is `'byIndex'`, which indicates that
//     the existing children will not be removed, and enables the feature that
//     update some of the props of some of the children simply by construct
//     the returned children of `renderItem` like:
//     `var children = group.children = []; children[3] = {opacity: 0.5};`
// (2) If `elOption.$mergeChildren` is `'byName'`, add/update/remove children
//     by child.name. But that might be lower performance.
// (3) If `elOption.$mergeChildren` is `false`, the existing children will be
//     replaced totally.
// (4) If `!elOption.children`, following the "merge" principle, nothing will happen.
//
// For implementation simpleness, do not provide a direct way to remove sinlge
// child (otherwise the total indicies of the children array have to be modified).
// User can remove a single child by set its `ignore` as `true`.
function mergeChildren(
    el: graphicUtil.Group,
    dataIndex: number,
    elOption: CustomGroupOption,
    seriesModel: CustomSeriesModel
): void {

    const newChildren = elOption.children;
    const newLen = newChildren ? newChildren.length : 0;
    const mergeChildren = elOption.$mergeChildren;
    // `diffChildrenByName` has been deprecated.
    const byName = mergeChildren === 'byName' || elOption.diffChildrenByName;
    const notMerge = mergeChildren === false;

    // For better performance on roam update, only enter if necessary.
    if (!newLen && !byName && !notMerge) {
        return;
    }

    if (byName) {
        diffGroupChildren({
            oldChildren: el.children() || [],
            newChildren: newChildren || [],
            dataIndex: dataIndex,
            seriesModel: seriesModel,
            group: el
        });
        return;
    }

    notMerge && el.removeAll();

    // Mapping children of a group simply by index, which
    // might be better performance.
    let index = 0;
    for (; index < newLen; index++) {
        newChildren[index] && doCreateOrUpdateEl(
            el.childAt(index),
            dataIndex,
            newChildren[index],
            seriesModel,
            el,
            false
        );
    }
    for (let i = el.childCount() - 1; i >= index; i--) {
        // Do not supprot leave elements that are not mentioned in the latest
        // `renderItem` return. Otherwise users may not have a clear and simple
        // concept that how to contorl all of the elements.
        doRemoveEl(el.childAt(i), seriesModel, el);
    }
}

type DiffGroupContext = {
    oldChildren: Element[],
    newChildren: CustomElementOption[],
    dataIndex: number,
    seriesModel: CustomSeriesModel,
    group: graphicUtil.Group
};
function diffGroupChildren(context: DiffGroupContext) {
    (new DataDiffer(
        context.oldChildren,
        context.newChildren,
        getKey,
        getKey,
        context
    ))
        .add(processAddUpdate)
        .update(processAddUpdate)
        .remove(processRemove)
        .execute();
}

function getKey(item: Element, idx: number): string {
    const name = item && item.name;
    return name != null ? name : GROUP_DIFF_PREFIX + idx;
}

function processAddUpdate(
    this: DataDiffer<DiffGroupContext>,
    newIndex: number,
    oldIndex?: number
): void {
    const context = this.context;
    const childOption = newIndex != null ? context.newChildren[newIndex] : null;
    const child = oldIndex != null ? context.oldChildren[oldIndex] : null;

    doCreateOrUpdateEl(
        child,
        context.dataIndex,
        childOption,
        context.seriesModel,
        context.group,
        false
    );
}

function processRemove(this: DataDiffer<DiffGroupContext>, oldIndex: number): void {
    const context = this.context;
    const child = context.oldChildren[oldIndex];
    doRemoveEl(child, context.seriesModel, context.group);
}

function doRemoveEl(
    el: Element,
    seriesModel: CustomSeriesModel,
    group: ViewRootGroup
): void {
    if (el) {
        const leaveToProps = inner(el).leaveToProps;
        leaveToProps
            ? graphicUtil.updateProps(el, leaveToProps, seriesModel, {
                cb: function () {
                    group.remove(el);
                }
            })
            : group.remove(el);
    }
}

/**
 * @return SVG Path data.
 */
function getPathData(shape: CustomSVGPathOption['shape']): string {
    // "d" follows the SVG convention.
    return shape && (shape.pathData || shape.d);
}

function hasOwnPathData(shape: CustomSVGPathOption['shape']): boolean {
    return shape && (hasOwn(shape, 'pathData') || hasOwn(shape, 'd'));
}
<|MERGE_RESOLUTION|>--- conflicted
+++ resolved
@@ -18,11 +18,8 @@
 */
 
 import {
-<<<<<<< HEAD
-    hasOwn, assert, isString, retrieve2, retrieve3, defaults, each, keys, isArrayLike, bind, eqNaN
-=======
-    hasOwn, assert, isString, retrieve2, retrieve3, defaults, each, keys, isArrayLike, bind, logError, isFunction
->>>>>>> 9be4a394
+    hasOwn, assert, isString, retrieve2, retrieve3, defaults, each,
+    keys, isArrayLike, bind, logError, isFunction, eqNaN
 } from 'zrender/src/core/util';
 import * as graphicUtil from '../util/graphic';
 import { setDefaultStateProxy, enableHoverEmphasis } from '../util/states';
@@ -84,11 +81,8 @@
 import Transformable from 'zrender/src/core/Transformable';
 import { ItemStyleProps } from '../model/mixin/itemStyle';
 import { cloneValue } from 'zrender/src/animation/Animator';
-<<<<<<< HEAD
 import { warn } from '../util/log';
-=======
 import { morphPath } from 'zrender/src/tool/morphPath';
->>>>>>> 9be4a394
 
 
 const inner = makeInner<{
