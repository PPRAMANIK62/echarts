--- conflicted
+++ resolved
@@ -1,4 +1,4 @@
-    /*
+/*
 * Licensed to the Apache Software Foundation (ASF) under one
 * or more contributor license agreements.  See the NOTICE file
 * distributed with this work for additional information
@@ -19,6 +19,8 @@
 
 import * as zrUtil from 'zrender/src/core/util';
 import env from 'zrender/src/core/env';
+import {DecalObject} from 'zrender/src/graphic/Decal';
+import {MorphDividingMethod} from 'zrender/src/tool/morphPath';
 import * as modelUtil from '../util/model';
 import {
     DataHost, DimensionName, StageHandlerProgressParams,
@@ -47,11 +49,6 @@
 import { SourceManager } from '../data/helper/sourceManager';
 import { Source } from '../data/Source';
 import { defaultSeriesFormatTooltip } from '../component/tooltip/seriesFormatTooltip';
-<<<<<<< HEAD
-import {DecalObject} from 'zrender/src/graphic/Decal';
-=======
-import { MorphDividingMethod } from 'zrender/src/tool/morphPath';
->>>>>>> 3b5c8b27
 
 const inner = modelUtil.makeInner<{
     data: List
