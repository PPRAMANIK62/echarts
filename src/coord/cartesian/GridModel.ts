--- conflicted
+++ resolved
@@ -19,25 +19,17 @@
 
 
 import ComponentModel from '../../model/Component';
-<<<<<<< HEAD
 import { ComponentOption, BoxLayoutOptionMixin, ZRColor, ShadowOptionMixin, NullUndefined } from '../../util/types';
 import Grid from './Grid';
 import { CoordinateSystemHostModel } from '../CoordinateSystem';
 import type GlobalModel from '../../model/Global';
 import { getLayoutParams, mergeLayoutParam } from '../../util/layout';
+import tokens from '../../visual/tokens';
 
 export const OUTER_BOUNDS_DEFAULT = {left: 5, right: 5, top: 5, bottom: 5};
-=======
-import {
-    ComponentOption, BoxLayoutOptionMixin, ZRColor, ShadowOptionMixin,
-} from '../../util/types';
-import Grid from './Grid';
-import { CoordinateSystemHostModel } from '../CoordinateSystem';
-import tokens from '../../visual/tokens';
 
 export interface GridOption
     extends ComponentOption, BoxLayoutOptionMixin, ShadowOptionMixin {
->>>>>>> 87b2f776
 
     mainType?: 'grid';
 
@@ -121,13 +113,8 @@
         left: '15%',
         top: 65,
         right: '10%',
-<<<<<<< HEAD
-        bottom: 70,
-
-=======
         bottom: 80,
         // If grid size contain label
->>>>>>> 87b2f776
         containLabel: false,
         outerBoundsMode: 'auto',
         outerBounds: OUTER_BOUNDS_DEFAULT,
