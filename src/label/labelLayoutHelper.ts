/*
* Licensed to the Apache Software Foundation (ASF) under one
* or more contributor license agreements.  See the NOTICE file
* distributed with this work for additional information
* regarding copyright ownership.  The ASF licenses this file
* to you under the Apache License, Version 2.0 (the
* "License"); you may not use this file except in compliance
* with the License.  You may obtain a copy of the License at
*
*   http://www.apache.org/licenses/LICENSE-2.0
*
* Unless required by applicable law or agreed to in writing,
* software distributed under the License is distributed on an
* "AS IS" BASIS, WITHOUT WARRANTIES OR CONDITIONS OF ANY
* KIND, either express or implied.  See the License for the
* specific language governing permissions and limitations
* under the License.
*/

import ZRText from 'zrender/src/graphic/Text';
import { LabelExtendedText, LabelLayoutOption, LabelMarginType, NullUndefined } from '../util/types';
import { BoundingRect, OrientedBoundingRect, Polyline } from '../util/graphic';
import type Element from 'zrender/src/Element';
import { PointLike } from 'zrender/src/core/Point';
import { map, retrieve2 } from 'zrender/src/core/util';
import type { AxisBuilderCfg } from '../component/axis/AxisBuilder';
import { normalizeCssArray } from '../util/format';

interface LabelLayoutListPrepareInput {
    label: ZRText
    labelLine?: Polyline
    computedLayoutOption?: LabelLayoutOption
    priority: number
    defaultAttr: {
        ignore: boolean
        labelGuideIgnore?: boolean
    }
}

export interface LabelLayoutInfo {
    label: ZRText
    labelLine: Polyline
    priority: number
    rect: BoundingRect // Global rect
    localRect: BoundingRect
    obb?: OrientedBoundingRect  // Only available when axisAligned is true
    axisAligned: boolean
    layoutOption: LabelLayoutOption
    defaultAttr: {
        ignore: boolean
        labelGuideIgnore?: boolean
    }
    transform: number[]
}

export type LabelLayoutAntiTextJoin = number | 'auto' | NullUndefined;

export function prepareLayoutList(
    input: LabelLayoutListPrepareInput[],
    opt?: {
        alwaysOBB?: boolean,
        ignoreTextMargin?: boolean,
    }
): LabelLayoutInfo[] {
    const list: LabelLayoutInfo[] = [];

    for (let i = 0; i < input.length; i++) {
        const rawItem = input[i];
        if (rawItem.defaultAttr.ignore) {
            continue;
        }

        const label = rawItem.label;
        const transform = label.getComputedTransform();
        // NOTE: Get bounding rect after getComputedTransform, or label may not been updated by the host el.
        let localRect = label.getBoundingRect();
        const isAxisAligned = !transform || (Math.abs(transform[1]) < 1e-5 && Math.abs(transform[2]) < 1e-5);

        const marginType = (label as LabelExtendedText).__marginType;
        if (opt && !opt.ignoreTextMargin && marginType === LabelMarginType.textMargin) {
            const textMargin = normalizeCssArray(retrieve2(label.style.margin, [0, 0]));
            localRect = localRect.clone();
            localRect.x -= textMargin[3];
            localRect.y -= textMargin[0];
            localRect.width += textMargin[1] + textMargin[3];
            localRect.height += textMargin[0] + textMargin[2];
        }

<<<<<<< HEAD
        const minMargin = (label.style.margin as number) || 0;
=======
>>>>>>> 2b0bd9a7
        const globalRect = localRect.clone();
        globalRect.applyTransform(transform);

        if (marginType == null || marginType === LabelMarginType.minMargin) {
            // `minMargin` only support number value.
            const minMargin = (label.style.margin as number) || 0;
            globalRect.x -= minMargin / 2;
            globalRect.y -= minMargin / 2;
            globalRect.width += minMargin;
            globalRect.height += minMargin;
        }

        const obb = (!isAxisAligned || (opt && opt.alwaysOBB))
            ? new OrientedBoundingRect(localRect, transform)
            : null;

        list.push({
            label,
            labelLine: rawItem.labelLine,
            rect: globalRect,
            localRect,
            obb,
            priority: rawItem.priority,
            defaultAttr: rawItem.defaultAttr,
            layoutOption: rawItem.computedLayoutOption,
            axisAligned: isAxisAligned,
            transform
        });
    }
    return list;
}

function shiftLayout(
    list: Pick<LabelLayoutInfo, 'rect' | 'label'>[],
    xyDim: 'x' | 'y',
    sizeDim: 'width' | 'height',
    minBound: number,
    maxBound: number,
    balanceShift: boolean
) {
    const len = list.length;

    if (len < 2) {
        return;
    }

    list.sort(function (a, b) {
        return a.rect[xyDim] - b.rect[xyDim];
    });

    let lastPos = 0;
    let delta;
    let adjusted = false;

    const shifts = [];
    let totalShifts = 0;
    for (let i = 0; i < len; i++) {
        const item = list[i];
        const rect = item.rect;
        delta = rect[xyDim] - lastPos;
        if (delta < 0) {
            // shiftForward(i, len, -delta);
            rect[xyDim] -= delta;
            item.label[xyDim] -= delta;
            adjusted = true;
        }
        const shift = Math.max(-delta, 0);
        shifts.push(shift);
        totalShifts += shift;

        lastPos = rect[xyDim] + rect[sizeDim];
    }
    if (totalShifts > 0 && balanceShift) {
        // Shift back to make the distribution more equally.
        shiftList(-totalShifts / len, 0, len);
    }

    // TODO bleedMargin?
    const first = list[0];
    const last = list[len - 1];
    let minGap: number;
    let maxGap: number;
    updateMinMaxGap();

    // If ends exceed two bounds, squeeze at most 80%, then take the gap of two bounds.
    minGap < 0 && squeezeGaps(-minGap, 0.8);
    maxGap < 0 && squeezeGaps(maxGap, 0.8);
    updateMinMaxGap();
    takeBoundsGap(minGap, maxGap, 1);
    takeBoundsGap(maxGap, minGap, -1);

    // Handle bailout when there is not enough space.
    updateMinMaxGap();

    if (minGap < 0) {
        squeezeWhenBailout(-minGap);
    }
    if (maxGap < 0) {
        squeezeWhenBailout(maxGap);
    }

    function updateMinMaxGap() {
        minGap = first.rect[xyDim] - minBound;
        maxGap = maxBound - last.rect[xyDim] - last.rect[sizeDim];
    }

    function takeBoundsGap(gapThisBound: number, gapOtherBound: number, moveDir: 1 | -1) {
        if (gapThisBound < 0) {
            // Move from other gap if can.
            const moveFromMaxGap = Math.min(gapOtherBound, -gapThisBound);
            if (moveFromMaxGap > 0) {
                shiftList(moveFromMaxGap * moveDir, 0, len);
                const remained = moveFromMaxGap + gapThisBound;
                if (remained < 0) {
                    squeezeGaps(-remained * moveDir, 1);
                }
            }
            else {
                squeezeGaps(-gapThisBound * moveDir, 1);
            }
        }
    }

    function shiftList(delta: number, start: number, end: number) {
        if (delta !== 0) {
            adjusted = true;
        }
        for (let i = start; i < end; i++) {
            const item = list[i];
            const rect = item.rect;
            rect[xyDim] += delta;
            item.label[xyDim] += delta;
        }
    }

    // Squeeze gaps if the labels exceed margin.
    function squeezeGaps(delta: number, maxSqeezePercent: number) {
        const gaps: number[] = [];
        let totalGaps = 0;
        for (let i = 1; i < len; i++) {
            const prevItemRect = list[i - 1].rect;
            const gap = Math.max(list[i].rect[xyDim] - prevItemRect[xyDim] - prevItemRect[sizeDim], 0);
            gaps.push(gap);
            totalGaps += gap;
        }
        if (!totalGaps) {
            return;
        }

        const squeezePercent = Math.min(Math.abs(delta) / totalGaps, maxSqeezePercent);

        if (delta > 0) {
            for (let i = 0; i < len - 1; i++) {
                // Distribute the shift delta to all gaps.
                const movement = gaps[i] * squeezePercent;
                // Forward
                shiftList(movement, 0, i + 1);
            }
        }
        else {
            // Backward
            for (let i = len - 1; i > 0; i--) {
                // Distribute the shift delta to all gaps.
                const movement = gaps[i - 1] * squeezePercent;
                shiftList(-movement, i, len);
            }
        }
    }

    /**
     * Squeeze to allow overlap if there is no more space available.
     * Let other overlapping strategy like hideOverlap do the job instead of keep exceeding the bounds.
     */
    function squeezeWhenBailout(delta: number) {
        const dir = delta < 0 ? -1 : 1;
        delta = Math.abs(delta);
        const moveForEachLabel = Math.ceil(delta / (len - 1));

        for (let i = 0; i < len - 1; i++) {
            if (dir > 0) {
                // Forward
                shiftList(moveForEachLabel, 0, i + 1);
            }
            else {
                // Backward
                shiftList(-moveForEachLabel, len - i - 1, len);
            }

            delta -= moveForEachLabel;

            if (delta <= 0) {
                return;
            }
        }
    }

    return adjusted;
}

/**
 * Adjust labels on x direction to avoid overlap.
 */
export function shiftLayoutOnX(
    list: Pick<LabelLayoutInfo, 'rect' | 'label'>[],
    leftBound: number,
    rightBound: number,
    // If average the shifts on all labels and add them to 0
    // TODO: Not sure if should enable it.
    // Pros: The angle of lines will distribute more equally
    // Cons: In some layout. It may not what user wanted. like in pie. the label of last sector is usually changed unexpectedly.
    balanceShift?: boolean
): boolean {
    return shiftLayout(list, 'x', 'width', leftBound, rightBound, balanceShift);
}

/**
 * Adjust labels on y direction to avoid overlap.
 */
export function shiftLayoutOnY(
    list: Pick<LabelLayoutInfo, 'rect' | 'label'>[],
    topBound: number,
    bottomBound: number,
    // If average the shifts on all labels and add them to 0
    balanceShift?: boolean
): boolean {
    return shiftLayout(list, 'y', 'height', topBound, bottomBound, balanceShift);
}

export function hideOverlap(labelList: LabelLayoutInfo[]) {
    const displayedLabels: LabelLayoutInfo[] = [];

    // TODO, render overflow visible first, put in the displayedLabels.
    labelList.sort(function (a, b) {
        return b.priority - a.priority;
    });

    const globalRect = new BoundingRect(0, 0, 0, 0);

    function hideEl(el: Element) {
        if (!el.ignore) {
            // Show on emphasis.
            const emphasisState = el.ensureState('emphasis');
            if (emphasisState.ignore == null) {
                emphasisState.ignore = false;
            }
        }

        el.ignore = true;
    }

    for (let i = 0; i < labelList.length; i++) {
        const labelItem = labelList[i];
        const isAxisAligned = labelItem.axisAligned;
        const localRect = labelItem.localRect;
        const transform = labelItem.transform;
        const label = labelItem.label;
        const labelLine = labelItem.labelLine;
        globalRect.copy(labelItem.rect);
        // Add a threshold because layout may be aligned precisely.
        const touchThreshold = 0.05;
        globalRect.width -= touchThreshold * 2;
        globalRect.height -= touchThreshold * 2;
        globalRect.x += touchThreshold;
        globalRect.y += touchThreshold;

        // NOTICE: even when the with/height of globalRect of a label is 0, the label line should
        // still be displayed, since we should follow the concept of "truncation", meaning that
        // something exists even if it cannot be fully displayed. A visible label line is necessary
        // to allow users to get a tooltip with label info on hover.

        let obb = labelItem.obb;
        let overlapped = false;
        for (let j = 0; j < displayedLabels.length; j++) {
            const existsTextCfg = displayedLabels[j];
            // Fast rejection.
            if (!globalRect.intersect(existsTextCfg.rect)) {
                continue;
            }

            if (isAxisAligned && existsTextCfg.axisAligned) {   // Is overlapped
                overlapped = true;
                break;
            }

            if (!existsTextCfg.obb) { // If self is not axis aligned. But other is.
                existsTextCfg.obb = new OrientedBoundingRect(existsTextCfg.localRect, existsTextCfg.transform);
            }

            if (!obb) { // If self is axis aligned. But other is not.
                obb = new OrientedBoundingRect(localRect, transform);
            }

            if (obb.intersect(existsTextCfg.obb, null, {touchThreshold})) {
                overlapped = true;
                break;
            }
        }

        // TODO Callback to determine if this overlap should be handled?
        if (overlapped) {
            hideEl(label);
            labelLine && hideEl(labelLine);
        }
        else {
            label.attr('ignore', labelItem.defaultAttr.ignore);
            labelLine && labelLine.attr('ignore', labelItem.defaultAttr.labelGuideIgnore);

            displayedLabels.push(labelItem);
        }
    }
}


/**
 * If no intercection, return null/undefined.
 * Otherwise return:
 *  - mtv (the output of OBB intersect). pair[1]+mtv can just resolve overlap.
 *  - corresponding layout info
 */
export function detectAxisLabelPairIntersection(
    axisRotation: AxisBuilderCfg['rotation'],
    labelPair: ZRText[], // [label0, label1]
    touchThreshold: number,
    ignoreTextMargin: boolean
): NullUndefined | {
    mtv: PointLike;
    layoutPair: LabelLayoutInfo[]
} {
    if (!labelPair[0] || !labelPair[1]) {
        return;
    }
    const layoutPair = prepareLayoutList(map(labelPair, label => {
        return {
            label,
            priority: label.z2,
            defaultAttr: {
                ignore: label.ignore
            }
        };
    }), {
        alwaysOBB: true,
        ignoreTextMargin,
    });

    if (!layoutPair[0] || !layoutPair[1]) { // If either label is ignored
        return;
    }

    const mtv = {x: NaN, y: NaN};
    if (layoutPair[0].obb.intersect(layoutPair[1].obb, mtv, {
        direction: -axisRotation,
        touchThreshold,
        // If need to resovle intersection align axis by moving labels according to MTV,
        // the direction must not be opposite, otherwise cause misleading.
        bidirectional: false,
    })) {
        return {mtv, layoutPair};
    }
}<|MERGE_RESOLUTION|>--- conflicted
+++ resolved
@@ -86,10 +86,6 @@
             localRect.height += textMargin[0] + textMargin[2];
         }
 
-<<<<<<< HEAD
-        const minMargin = (label.style.margin as number) || 0;
-=======
->>>>>>> 2b0bd9a7
         const globalRect = localRect.clone();
         globalRect.applyTransform(transform);
 
